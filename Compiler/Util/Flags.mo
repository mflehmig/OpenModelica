--- conflicted
+++ resolved
@@ -442,14 +442,10 @@
   Util.gettext("Activates vectorization in the backend."));
 constant DebugFlag CHECK_EXT_LIBS = DEBUG_FLAG(137, "buildExternalLibs", true,
   Util.gettext("Use the autotools project in the Resources folder of the library to build missing external libraries."));
-<<<<<<< HEAD
+constant DebugFlag RUNTIME_STATIC_LINKING = DEBUG_FLAG(138, "runtimeStaticLinking", false,
+  Util.gettext("Use the static simulation runtime libraries (C++ simulation runtime)."));
 constant DebugFlag DYNAMIC_TEARING_INFO = DEBUG_FLAG(139, "dynamicTearingInfo", false,
   Util.gettext("Dumps information about the strict and casual sets of the tearing system."));
-
-=======
-constant DebugFlag RUNTIME_STATIC_LINKING = DEBUG_FLAG(138, "runtimeStaticLinking", false,
-  Util.gettext("Use the static simulation runtime libraries (C++ simulation runtime)."));
->>>>>>> bffe982e
 
 // This is a list of all debug flags, to keep track of which flags are used. A
 // flag can not be used unless it's in this list, and the list is checked at
@@ -594,11 +590,8 @@
   ADD_SCALED_VARS_INPUT,
   VECTORIZE,
   CHECK_EXT_LIBS,
-<<<<<<< HEAD
+  RUNTIME_STATIC_LINKING,
   DYNAMIC_TEARING_INFO
-=======
-  RUNTIME_STATIC_LINKING
->>>>>>> bffe982e
 };
 
 public
@@ -1074,11 +1067,6 @@
   "addTimeAsState", NONE(), INTERNAL(), BOOL_FLAG(false), NONE(),
   Util.gettext("Experimental feature: this repaces each occurrence of variable time with a new introduced state $time with equation der($time) = 1.0"));
 
-<<<<<<< HEAD
-constant ConfigFlag FORCE_TEARING = CONFIG_FLAG(71, "forceTearing",
-  NONE(), EXTERNAL(), BOOL_FLAG(false), NONE(),
-  Util.gettext("Use tearing set even if it is not smaller than the original component.)"));
-=======
 constant ConfigFlag LOOP2CON = CONFIG_FLAG(71, "loop2con",
   NONE(), EXTERNAL(), STRING_FLAG("none"),
   SOME(STRING_DESC_OPTION({
@@ -1088,7 +1076,10 @@
     ("all", Util.gettext("loops --> constraints."))})),
     Util.gettext("Specifies method that transform loops in constraints. hint: using intial guess from file!"));
 
->>>>>>> bffe982e
+constant ConfigFlag FORCE_TEARING = CONFIG_FLAG(72, "forceTearing",
+  NONE(), EXTERNAL(), BOOL_FLAG(false), NONE(),
+  Util.gettext("Use tearing set even if it is not smaller than the original component.)"));
+
 
 protected
 // This is a list of all configuration flags. A flag can not be used unless it's
@@ -1165,11 +1156,8 @@
   DYNAMIC_TEARING,
   SYM_EULER,
   ADD_TIME_AS_STATE,
-<<<<<<< HEAD
+  LOOP2CON,
   FORCE_TEARING
-=======
-  LOOP2CON
->>>>>>> bffe982e
 };
 
 public function new
