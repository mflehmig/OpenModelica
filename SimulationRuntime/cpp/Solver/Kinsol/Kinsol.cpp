--- conflicted
+++ resolved
@@ -129,14 +129,9 @@
 	, _Kin_fScale         (NULL)
 	, _kinMem             (NULL)
 	, _scale			  (NULL)
-<<<<<<< HEAD
-
-  , _fValid(false)
-=======
     , _fValid(false)
     , _y_old(NULL)
     , _y_new(NULL)
->>>>>>> 1981ce94
   , _solverErrorNotificationGiven(false)
 {
 	_data = ((void*)this);
