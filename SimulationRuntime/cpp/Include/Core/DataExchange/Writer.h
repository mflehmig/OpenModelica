#pragma once
/** @addtogroup dataexchange
<<<<<<< HEAD
*
*  @{
*/
#if defined USE_PARALLEL_OUTPUT && defined USE_BOOST_THREAD
#include <boost/lockfree/queue.hpp>
#include <boost/tuple/tuple.hpp>
#include <boost/interprocess/sync/interprocess_semaphore.hpp>
#include <boost/thread.hpp>
#endif

=======
 *
 *  @{
 */
>>>>>>> fb0df344
#define CONTAINER_COUNT 2



typedef boost::container::vector<string> var_names_t;
template<typename T>
struct SimulationOutput
{
	typedef boost::container::vector<const T*> values_t;

	var_names_t  parameterNames;
	var_names_t  parameterDescription;
	var_names_t  ourputVarNames;
	var_names_t  ourputVarDescription;
	values_t outputVars;
	values_t outputParams;

	void addParameter(string& name,string& description,const T* var)
	{
		parameterNames.push_back(name);
		parameterDescription.push_back(description);
		outputParams.push_back(var);
	}
	void addOutputVar(string& name,string& description,const T* var)
	{
		ourputVarNames.push_back(name);
		ourputVarDescription.push_back(description);
		outputVars.push_back(var);
	}
};

typedef SimulationOutput<int> output_int_vars_t;
typedef SimulationOutput<bool> output_bool_vars_t;
typedef SimulationOutput<double> output_real_vars_t;

typedef  output_int_vars_t::values_t   int_vars_t;
typedef  output_bool_vars_t::values_t  bool_vars_t;
typedef  output_real_vars_t::values_t  real_vars_t;
typedef  boost::tuple<real_vars_t,int_vars_t,bool_vars_t> all_vars_t;
typedef  boost::tuple<var_names_t,var_names_t,var_names_t> all_names_t;
typedef  boost::tuple<var_names_t,var_names_t,var_names_t> all_description_t;



class Writer
{
public:
<<<<<<< HEAD

	typedef boost::tuple<real_vars_t,
                         int_vars_t,
                         bool_vars_t,
                         double> values_type;
	Writer()
		: _writeContainers()
		,_freeContainers()
#if defined USE_PARALLEL_OUTPUT && defined USE_BOOST_THREAD
		,_freeContainerMutex(1)
		,_writeContainerMutex(1)
		,_nempty(CONTAINER_COUNT)
		,_writerThread(&Writer::writeThread, this)
		,_threadWorkDone(false)
#endif
	{
		for (int i = 0; i < CONTAINER_COUNT; ++i)
		{
			 values_type vars = boost::make_tuple(real_vars_t(),int_vars_t(),bool_vars_t(),0.0);
			_freeContainers.push_back(vars);
		}
	}

	virtual ~Writer()
	{
#if defined USE_PARALLEL_OUTPUT && defined USE_BOOST_THREAD
		//wait until the writer-thread has written all results
		_threadWorkDone = true;
		_writerThread.join();
=======
  typedef StatArrayDim1<double, dim_1> value_type_v;
  typedef StatArrayDim1<double, dim_2> value_type_dv;
  typedef StatArrayDim1<double, dim_4> value_type_p;
  typedef tuple<shared_ptr<value_type_v>,shared_ptr<value_type_dv>, double> values_type;
  Writer()
    : _writeContainers()
    ,_freeContainers()
#if defined USE_PARALLEL_OUTPUT && defined USE_THREAD
    ,_freeContainerMutex(1)
    ,_writeContainerMutex(1)
    ,_nempty(CONTAINER_COUNT)
    ,_writerThread(&Writer::writeThread, this)
    ,_threadWorkDone(false)
#endif
  {
    for (int i = 0; i < CONTAINER_COUNT; ++i)
    {
      shared_ptr<value_type_v> v = shared_ptr<value_type_v>(new value_type_v());
      shared_ptr<value_type_dv> dv = shared_ptr<value_type_dv>(new value_type_dv());
      shared_ptr<values_type> tpl = shared_ptr<values_type>(new values_type());
      get < 0 > (*tpl) = v;
      get < 1 > (*tpl) = dv;
      _freeContainers.push_back(tpl);
    }
  }

  virtual ~Writer()
  {
#if defined USE_PARALLEL_OUTPUT && defined USE_THREAD
    //wait until the writer-thread has written all results
    _threadWorkDone = true;
    _writerThread.join();
>>>>>>> fb0df344
#endif
	}

	virtual void write(const all_vars_t& v_list, double time) = 0;

	values_type& getFreeContainer()
	{

<<<<<<< HEAD
#if defined USE_PARALLEL_OUTPUT && defined USE_BOOST_THREAD
		_nempty.wait();
		_freeContainerMutex.wait();
#endif
		 values_type& container = _freeContainers.front();
		_freeContainers.pop_front();
#if defined USE_PARALLEL_OUTPUT && defined USE_BOOST_THREAD
		_freeContainerMutex.post();
=======
  shared_ptr<values_type> getFreeContainer()
  {
    shared_ptr<values_type> container;
#if defined USE_PARALLEL_OUTPUT && defined USE_THREAD
    _nempty.wait();
    _freeContainerMutex.wait();
#endif
    container = _freeContainers.front();
    _freeContainers.pop_front();
#if defined USE_PARALLEL_OUTPUT && defined USE_THREAD
    _freeContainerMutex.post();
>>>>>>> fb0df344
#endif
		return container;
	};

<<<<<<< HEAD
	void addContainerToWriteQueue(const values_type& container)
	{
#if defined USE_PARALLEL_OUTPUT && defined USE_BOOST_THREAD
		_writeContainerMutex.wait();
#endif
		_writeContainers.push_back(container);
#if defined USE_PARALLEL_OUTPUT && defined USE_BOOST_THREAD
		_writeContainerMutex.post();
=======
  void addContainerToWriteQueue( shared_ptr<values_type> container)
  {
#if defined USE_PARALLEL_OUTPUT && defined USE_THREAD
    _writeContainerMutex.wait();
#endif
    _writeContainers.push_back(container);
#if defined USE_PARALLEL_OUTPUT && defined USE_THREAD
    _writeContainerMutex.post();
>>>>>>> fb0df344
#else
		writeContainer();
#endif
	};

protected:
<<<<<<< HEAD
	void writeContainer()
	{
		const values_type* container;

#if defined USE_PARALLEL_OUTPUT && defined USE_BOOST_THREAD
		_writeContainerMutex.wait();
#endif
		if (!_writeContainers.empty())
        {
			const values_type& c = _writeContainers.front();
            container = &c;
        }
#if defined USE_PARALLEL_OUTPUT && defined USE_BOOST_THREAD
		_writeContainerMutex.post();
#endif

		if (!container)
		{
#if defined USE_PARALLEL_OUTPUT && defined USE_BOOST_THREAD
			usleep(1);
=======
  void writeContainer()
  {
    shared_ptr<values_type> container;

#if defined USE_PARALLEL_OUTPUT && defined USE_THREAD
    _writeContainerMutex.wait();
#endif
    if (!_writeContainers.empty())
      container = _writeContainers.front();
#if defined USE_PARALLEL_OUTPUT && defined USE_THREAD
    _writeContainerMutex.post();
#endif

    if (!container)
    {
#if defined USE_PARALLEL_OUTPUT && defined USE_THREAD
      usleep(1);
>>>>>>> fb0df344
#endif
			return;
		}

<<<<<<< HEAD
		const real_vars_t& v_list = get<0>(*container);
		const int_vars_t& v2_list = get<1>(*container);
        const bool_vars_t& v3_list = get<2>(*container);
		double time = get<3>(*container);
=======
    shared_ptr<value_type_v> v_list = get<0>(*container);
    shared_ptr<value_type_dv> v2_list = get<1>(*container);
    double time = get<2>(*container);
>>>>>>> fb0df344

		write(boost::make_tuple(v_list, v2_list, v3_list),time);

<<<<<<< HEAD
#if defined USE_PARALLEL_OUTPUT && defined USE_BOOST_THREAD
		_writeContainerMutex.wait();
#endif
		_writeContainers.pop_front();
#if defined USE_PARALLEL_OUTPUT && defined USE_BOOST_THREAD
		_writeContainerMutex.post();
#endif

#if defined USE_PARALLEL_OUTPUT && defined USE_BOOST_THREAD
		_freeContainerMutex.wait();
#endif
		_freeContainers.push_back(*container);
#if defined USE_PARALLEL_OUTPUT && defined USE_BOOST_THREAD
		_freeContainerMutex.post();
		_nempty.post();
=======
#if defined USE_PARALLEL_OUTPUT && defined USE_THREAD
    _writeContainerMutex.wait();
#endif
    _writeContainers.pop_front();
#if defined USE_PARALLEL_OUTPUT && defined USE_THREAD
    _writeContainerMutex.post();
#endif

#if defined USE_PARALLEL_OUTPUT && defined USE_THREAD
    _freeContainerMutex.wait();
#endif
    _freeContainers.push_back(container);
#if defined USE_PARALLEL_OUTPUT && defined USE_THREAD
    _freeContainerMutex.post();
    _nempty.post();
>>>>>>> fb0df344
#endif
	}

<<<<<<< HEAD
	void writeThread()
	{
#if defined USE_PARALLEL_OUTPUT && defined USE_BOOST_THREAD
		std::cerr << "Parallel writer thread used" << std::endl;
		while(!_threadWorkDone)
		{
			writeContainer();
		}
=======
  void writeThread()
  {
#if defined USE_PARALLEL_OUTPUT && defined USE_THREAD
    std::cerr << "Parallel writer thread used" << std::endl;
    while(!_threadWorkDone)
    {
      writeContainer();
    }
>>>>>>> fb0df344

		while(!_writeContainers.empty())
			writeContainer();
#endif
	}

<<<<<<< HEAD
	std::deque<values_type > _writeContainers;
	std::deque<values_type > _freeContainers;
#if defined USE_PARALLEL_OUTPUT && defined USE_BOOST_THREAD
	boost::interprocess::interprocess_semaphore _freeContainerMutex;
	boost::interprocess::interprocess_semaphore _writeContainerMutex;
	boost::interprocess::interprocess_semaphore _nempty;
	boost::thread _writerThread;
	bool _threadWorkDone;
=======
  deque<shared_ptr<values_type> > _writeContainers;
  deque<shared_ptr<values_type> > _freeContainers;
#if defined USE_PARALLEL_OUTPUT && defined USE_THREAD
  semaphore _freeContainerMutex;
  semaphore _writeContainerMutex;
  semaphore _nempty;
  thread _writerThread;
  bool _threadWorkDone;
>>>>>>> fb0df344
#endif

};
/** @} */ // end of dataexchange<|MERGE_RESOLUTION|>--- conflicted
+++ resolved
@@ -1,6 +1,6 @@
 #pragma once
 /** @addtogroup dataexchange
-<<<<<<< HEAD
+
 *
 *  @{
 */
@@ -11,11 +11,7 @@
 #include <boost/thread.hpp>
 #endif
 
-=======
- *
- *  @{
- */
->>>>>>> fb0df344
+
 #define CONTAINER_COUNT 2
 
 
@@ -63,7 +59,7 @@
 class Writer
 {
 public:
-<<<<<<< HEAD
+
 
 	typedef boost::tuple<real_vars_t,
                          int_vars_t,
@@ -93,40 +89,6 @@
 		//wait until the writer-thread has written all results
 		_threadWorkDone = true;
 		_writerThread.join();
-=======
-  typedef StatArrayDim1<double, dim_1> value_type_v;
-  typedef StatArrayDim1<double, dim_2> value_type_dv;
-  typedef StatArrayDim1<double, dim_4> value_type_p;
-  typedef tuple<shared_ptr<value_type_v>,shared_ptr<value_type_dv>, double> values_type;
-  Writer()
-    : _writeContainers()
-    ,_freeContainers()
-#if defined USE_PARALLEL_OUTPUT && defined USE_THREAD
-    ,_freeContainerMutex(1)
-    ,_writeContainerMutex(1)
-    ,_nempty(CONTAINER_COUNT)
-    ,_writerThread(&Writer::writeThread, this)
-    ,_threadWorkDone(false)
-#endif
-  {
-    for (int i = 0; i < CONTAINER_COUNT; ++i)
-    {
-      shared_ptr<value_type_v> v = shared_ptr<value_type_v>(new value_type_v());
-      shared_ptr<value_type_dv> dv = shared_ptr<value_type_dv>(new value_type_dv());
-      shared_ptr<values_type> tpl = shared_ptr<values_type>(new values_type());
-      get < 0 > (*tpl) = v;
-      get < 1 > (*tpl) = dv;
-      _freeContainers.push_back(tpl);
-    }
-  }
-
-  virtual ~Writer()
-  {
-#if defined USE_PARALLEL_OUTPUT && defined USE_THREAD
-    //wait until the writer-thread has written all results
-    _threadWorkDone = true;
-    _writerThread.join();
->>>>>>> fb0df344
 #endif
 	}
 
@@ -135,7 +97,7 @@
 	values_type& getFreeContainer()
 	{
 
-<<<<<<< HEAD
+
 #if defined USE_PARALLEL_OUTPUT && defined USE_BOOST_THREAD
 		_nempty.wait();
 		_freeContainerMutex.wait();
@@ -144,24 +106,11 @@
 		_freeContainers.pop_front();
 #if defined USE_PARALLEL_OUTPUT && defined USE_BOOST_THREAD
 		_freeContainerMutex.post();
-=======
-  shared_ptr<values_type> getFreeContainer()
-  {
-    shared_ptr<values_type> container;
-#if defined USE_PARALLEL_OUTPUT && defined USE_THREAD
-    _nempty.wait();
-    _freeContainerMutex.wait();
-#endif
-    container = _freeContainers.front();
-    _freeContainers.pop_front();
-#if defined USE_PARALLEL_OUTPUT && defined USE_THREAD
-    _freeContainerMutex.post();
->>>>>>> fb0df344
 #endif
 		return container;
 	};
 
-<<<<<<< HEAD
+
 	void addContainerToWriteQueue(const values_type& container)
 	{
 #if defined USE_PARALLEL_OUTPUT && defined USE_BOOST_THREAD
@@ -170,23 +119,14 @@
 		_writeContainers.push_back(container);
 #if defined USE_PARALLEL_OUTPUT && defined USE_BOOST_THREAD
 		_writeContainerMutex.post();
-=======
-  void addContainerToWriteQueue( shared_ptr<values_type> container)
-  {
-#if defined USE_PARALLEL_OUTPUT && defined USE_THREAD
-    _writeContainerMutex.wait();
-#endif
-    _writeContainers.push_back(container);
-#if defined USE_PARALLEL_OUTPUT && defined USE_THREAD
-    _writeContainerMutex.post();
->>>>>>> fb0df344
+
 #else
 		writeContainer();
 #endif
 	};
 
 protected:
-<<<<<<< HEAD
+
 	void writeContainer()
 	{
 		const values_type* container;
@@ -207,43 +147,21 @@
 		{
 #if defined USE_PARALLEL_OUTPUT && defined USE_BOOST_THREAD
 			usleep(1);
-=======
-  void writeContainer()
-  {
-    shared_ptr<values_type> container;
-
-#if defined USE_PARALLEL_OUTPUT && defined USE_THREAD
-    _writeContainerMutex.wait();
-#endif
-    if (!_writeContainers.empty())
-      container = _writeContainers.front();
-#if defined USE_PARALLEL_OUTPUT && defined USE_THREAD
-    _writeContainerMutex.post();
-#endif
-
-    if (!container)
-    {
-#if defined USE_PARALLEL_OUTPUT && defined USE_THREAD
-      usleep(1);
->>>>>>> fb0df344
+
 #endif
 			return;
 		}
 
-<<<<<<< HEAD
+
 		const real_vars_t& v_list = get<0>(*container);
 		const int_vars_t& v2_list = get<1>(*container);
         const bool_vars_t& v3_list = get<2>(*container);
 		double time = get<3>(*container);
-=======
-    shared_ptr<value_type_v> v_list = get<0>(*container);
-    shared_ptr<value_type_dv> v2_list = get<1>(*container);
-    double time = get<2>(*container);
->>>>>>> fb0df344
+
 
 		write(boost::make_tuple(v_list, v2_list, v3_list),time);
 
-<<<<<<< HEAD
+
 #if defined USE_PARALLEL_OUTPUT && defined USE_BOOST_THREAD
 		_writeContainerMutex.wait();
 #endif
@@ -259,27 +177,11 @@
 #if defined USE_PARALLEL_OUTPUT && defined USE_BOOST_THREAD
 		_freeContainerMutex.post();
 		_nempty.post();
-=======
-#if defined USE_PARALLEL_OUTPUT && defined USE_THREAD
-    _writeContainerMutex.wait();
-#endif
-    _writeContainers.pop_front();
-#if defined USE_PARALLEL_OUTPUT && defined USE_THREAD
-    _writeContainerMutex.post();
-#endif
-
-#if defined USE_PARALLEL_OUTPUT && defined USE_THREAD
-    _freeContainerMutex.wait();
-#endif
-    _freeContainers.push_back(container);
-#if defined USE_PARALLEL_OUTPUT && defined USE_THREAD
-    _freeContainerMutex.post();
-    _nempty.post();
->>>>>>> fb0df344
-#endif
-	}
-
-<<<<<<< HEAD
+
+#endif
+	}
+
+
 	void writeThread()
 	{
 #if defined USE_PARALLEL_OUTPUT && defined USE_BOOST_THREAD
@@ -288,41 +190,22 @@
 		{
 			writeContainer();
 		}
-=======
-  void writeThread()
-  {
-#if defined USE_PARALLEL_OUTPUT && defined USE_THREAD
-    std::cerr << "Parallel writer thread used" << std::endl;
-    while(!_threadWorkDone)
-    {
-      writeContainer();
-    }
->>>>>>> fb0df344
+
 
 		while(!_writeContainers.empty())
 			writeContainer();
 #endif
 	}
 
-<<<<<<< HEAD
-	std::deque<values_type > _writeContainers;
-	std::deque<values_type > _freeContainers;
-#if defined USE_PARALLEL_OUTPUT && defined USE_BOOST_THREAD
-	boost::interprocess::interprocess_semaphore _freeContainerMutex;
-	boost::interprocess::interprocess_semaphore _writeContainerMutex;
-	boost::interprocess::interprocess_semaphore _nempty;
+
+	deque<values_type > _writeContainers;
+	deque<values_type > _freeContainers;
+#if defined USE_PARALLEL_OUTPUT && defined USE_BOOST_THREAD
+	semaphore _freeContainerMutex;
+	semaphore _writeContainerMutex;
+	semaphore _nempty;
 	boost::thread _writerThread;
 	bool _threadWorkDone;
-=======
-  deque<shared_ptr<values_type> > _writeContainers;
-  deque<shared_ptr<values_type> > _freeContainers;
-#if defined USE_PARALLEL_OUTPUT && defined USE_THREAD
-  semaphore _freeContainerMutex;
-  semaphore _writeContainerMutex;
-  semaphore _nempty;
-  thread _writerThread;
-  bool _threadWorkDone;
->>>>>>> fb0df344
 #endif
 
 };
