/*
 * This file is part of OpenModelica.
 *
 * Copyright (c) 1998-2014, Open Source Modelica Consortium (OSMC),
 * c/o Linköpings universitet, Department of Computer and Information Science,
 * SE-58183 Linköping, Sweden.
 *
 * All rights reserved.
 *
 * THIS PROGRAM IS PROVIDED UNDER THE TERMS OF GPL VERSION 3 LICENSE OR
 * THIS OSMC PUBLIC LICENSE (OSMC-PL) VERSION 1.2.
 * ANY USE, REPRODUCTION OR DISTRIBUTION OF THIS PROGRAM CONSTITUTES
 * RECIPIENT'S ACCEPTANCE OF THE OSMC PUBLIC LICENSE OR THE GPL VERSION 3,
 * ACCORDING TO RECIPIENTS CHOICE.
 *
 * The OpenModelica software and the Open Source Modelica
 * Consortium (OSMC) Public License (OSMC-PL) are obtained
 * from OSMC, either from the above address,
 * from the URLs: http://www.ida.liu.se/projects/OpenModelica or
 * http://www.openmodelica.org, and in the OpenModelica distribution.
 * GNU version 3 is obtained from: http://www.gnu.org/copyleft/gpl.html.
 *
 * This program is distributed WITHOUT ANY WARRANTY; without
 * even the implied warranty of  MERCHANTABILITY or FITNESS
 * FOR A PARTICULAR PURPOSE, EXCEPT AS EXPRESSLY SET FORTH
 * IN THE BY RECIPIENT SELECTED SUBSIDIARY LICENSE CONDITIONS OF OSMC-PL.
 *
 * See the full OSMC Public License conditions for more details.
 *
 */
/*
 * @author Adeel Asghar <adeel.asghar@liu.se>
 */

#include "Modeling/ModelWidgetContainer.h"
#include "MainWindow.h"
#include "LibraryTreeWidget.h"
#include "Options/OptionsDialog.h"
#include "MessagesWidget.h"
#include "DocumentationWidget.h"
#include "Annotations/ShapePropertiesDialog.h"
#include "Component/ComponentProperties.h"
#include "Commands.h"
#include "TLM/FetchInterfaceDataDialog.h"
#include "Plotting/VariablesWidget.h"
#include "Options/NotificationsDialog.h"
#include "ModelicaClassDialog.h"
#include "TLM/TLMCoSimulationDialog.h"
#include "Git/GitCommands.h"
#if !defined(WITHOUT_OSG)
#include "Animation/ThreeDViewer.h"
#endif

#include <QNetworkReply>


//! @class GraphicsScene
//! @brief The GraphicsScene class is a container for graphicsl components in a simulationmodel.

//! Constructor.
//! @param parent defines a parent to the new instanced object.
GraphicsScene::GraphicsScene(StringHandler::ViewType viewType, ModelWidget *pModelWidget)
  : QGraphicsScene(pModelWidget), mViewType(viewType)
{
  mpModelWidget = pModelWidget;
}

//! @class GraphicsView
//! @brief The GraphicsView class is a class which display the content of a scene of components.

//! Constructor.
//! @param parent defines a parent to the new instanced object.
GraphicsView::GraphicsView(StringHandler::ViewType viewType, ModelWidget *parent)
  : QGraphicsView(parent), mViewType(viewType), mSkipBackground(false)
{
  /* Ticket #3275
   * Set the scroll bars policy to always on to avoid unnecessary resize events.
   */
  setHorizontalScrollBarPolicy(Qt::ScrollBarAlwaysOn);
  setVerticalScrollBarPolicy(Qt::ScrollBarAlwaysOn);
  setFrameShape(QFrame::StyledPanel);
  setDragMode(QGraphicsView::RubberBandDrag);
  setAcceptDrops(true);
  setViewportUpdateMode(QGraphicsView::FullViewportUpdate);
  setMouseTracking(true);
  mpModelWidget = parent;
  // set the coOrdinate System
  mCoOrdinateSystem = CoOrdinateSystem();
  GraphicalViewsPage *pGraphicalViewsPage;
  pGraphicalViewsPage = OptionsDialog::instance()->getGraphicalViewsPage();
  QList<QPointF> extent;
  qreal left = (mViewType == StringHandler::Icon) ? pGraphicalViewsPage->getIconViewExtentLeft() : pGraphicalViewsPage->getDiagramViewExtentLeft();
  qreal bottom = (mViewType == StringHandler::Icon) ? pGraphicalViewsPage->getIconViewExtentBottom() : pGraphicalViewsPage->getDiagramViewExtentBottom();
  qreal right = (mViewType == StringHandler::Icon) ? pGraphicalViewsPage->getIconViewExtentRight() : pGraphicalViewsPage->getDiagramViewExtentRight();
  qreal top = (mViewType == StringHandler::Icon) ? pGraphicalViewsPage->getIconViewExtentTop() : pGraphicalViewsPage->getDiagramViewExtentTop();
  extent << QPointF(left, bottom) << QPointF(right, top);
  mCoOrdinateSystem.setExtent(extent);
  mCoOrdinateSystem.setPreserveAspectRatio((mViewType == StringHandler::Icon) ? pGraphicalViewsPage->getIconViewPreserveAspectRation() : pGraphicalViewsPage->getDiagramViewPreserveAspectRation());
  mCoOrdinateSystem.setInitialScale((mViewType == StringHandler::Icon) ? pGraphicalViewsPage->getIconViewScaleFactor() : pGraphicalViewsPage->getDiagramViewScaleFactor());
  qreal horizontal = (mViewType == StringHandler::Icon) ? pGraphicalViewsPage->getIconViewGridHorizontal() : pGraphicalViewsPage->getDiagramViewGridHorizontal();
  qreal vertical = (mViewType == StringHandler::Icon) ? pGraphicalViewsPage->getIconViewGridVertical() : pGraphicalViewsPage->getDiagramViewGridVertical();
  mCoOrdinateSystem.setGrid(QPointF(horizontal, vertical));
  setExtentRectangle(left, bottom, right, top);
  scale(1.0, -1.0);     // invert the drawing area.
  setIsCustomScale(false);
  setAddClassAnnotationNeeded(false);
  setIsCreatingConnection(false);
  setIsCreatingTransition(false);
  mIsCreatingLineShape = false;
  mIsCreatingPolygonShape = false;
  mIsCreatingRectangleShape = false;
  mIsCreatingEllipseShape = false;
  mIsCreatingTextShape = false;
  mIsCreatingBitmapShape = false;
  mIsPanning = false;
  mLastMouseEventPos = QPoint(0, 0);
  mpClickedComponent = 0;
  mpClickedState = 0;
  setIsMovingComponentsAndShapes(false);
  setRenderingLibraryPixmap(false);
  mpConnectionLineAnnotation = 0;
  mpTransitionLineAnnotation = 0;
  mpLineShapeAnnotation = 0;
  mpPolygonShapeAnnotation = 0;
  mpRectangleShapeAnnotation = 0;
  mpEllipseShapeAnnotation = 0;
  mpTextShapeAnnotation = 0;
  mpBitmapShapeAnnotation = 0;
  createActions();
}

void GraphicsView::setExtentRectangle(qreal left, qreal bottom, qreal right, qreal top)
{
  mExtentRectangle = QRectF(left, bottom, fabs(left - right), fabs(bottom - top));
  /* Ticket:4340 Extend vertical space
   * Make the drawing area 25% bigger than the actual size. So we can better use the panning feature.
   */
  QRectF sceneRectangle(left * 1.5, bottom * 1.5, fabs(left - right) * 1.5, fabs(bottom - top) * 1.5);
  setSceneRect(sceneRectangle);
  centerOn(sceneRectangle.center());
}

void GraphicsView::setIsCreatingConnection(bool enable)
{
  mIsCreatingConnection = enable;
  setDragModeInternal(enable);
  setItemsFlags(!enable);
}

void GraphicsView::setIsCreatingTransition(bool enable)
{
  mIsCreatingTransition = enable;
  if (enable) {
    setDragMode(QGraphicsView::NoDrag);
  } else {
    setDragMode(QGraphicsView::RubberBandDrag);
  }
  setItemsFlags(!enable);
}

void GraphicsView::setIsCreatingLineShape(bool enable)
{
  mIsCreatingLineShape = enable;
  setDragModeInternal(enable);
  setItemsFlags(!enable);
  updateUndoRedoActions(enable);
}

void GraphicsView::setIsCreatingPolygonShape(bool enable)
{
  mIsCreatingPolygonShape = enable;
  setDragModeInternal(enable);
  setItemsFlags(!enable);
  updateUndoRedoActions(enable);
}

void GraphicsView::setIsCreatingRectangleShape(bool enable)
{
  mIsCreatingRectangleShape = enable;
  setDragModeInternal(enable);
  setItemsFlags(!enable);
  updateUndoRedoActions(enable);
}

void GraphicsView::setIsCreatingEllipseShape(bool enable)
{
  mIsCreatingEllipseShape = enable;
  setDragModeInternal(enable);
  setItemsFlags(!enable);
  updateUndoRedoActions(enable);
}

void GraphicsView::setIsCreatingTextShape(bool enable)
{
  mIsCreatingTextShape = enable;
  setDragModeInternal(enable);
  setItemsFlags(!enable);
  updateUndoRedoActions(enable);
}

void GraphicsView::setIsCreatingBitmapShape(bool enable)
{
  mIsCreatingBitmapShape = enable;
  setDragModeInternal(enable);
  setItemsFlags(!enable);
  updateUndoRedoActions(enable);
}

void GraphicsView::setIsPanning(bool enable)
{
  mIsPanning = enable;
  setDragModeInternal(enable, true);
  setItemsFlags(!enable);
}

void GraphicsView::setDragModeInternal(bool enable, bool updateCursor)
{
  if (enable) {
    setDragMode(QGraphicsView::NoDrag);
    if (updateCursor) {
      viewport()->setCursor(Qt::ClosedHandCursor);
    }
  } else {
    setDragMode(QGraphicsView::RubberBandDrag);
    if (updateCursor) {
      viewport()->unsetCursor();
    }
  }
}

void GraphicsView::setItemsFlags(bool enable)
{
  // set components, shapes and connection flags accordingly
  foreach(Component *pComponent, mComponentsList) {
    pComponent->setComponentFlags(enable);
  }
  foreach(ShapeAnnotation *pShapeAnnotation, mShapesList){
    pShapeAnnotation->setShapeFlags(enable);
  }
  foreach(LineAnnotation *pLineAnnotation, mConnectionsList) {
    pLineAnnotation->setShapeFlags(enable);
  }
}

/*!
 * \brief GraphicsView::updateUndoRedoActions
 * Updates the Undo Redo actions depending shape(s) creation state.
 * \param enable
 */
void GraphicsView::updateUndoRedoActions(bool enable)
{
  if (enable) {
    MainWindow::instance()->getUndoAction()->setEnabled(!enable);
    MainWindow::instance()->getRedoAction()->setEnabled(!enable);
  } else {
    mpModelWidget->updateUndoRedoActions();
  }
}

bool GraphicsView::addComponent(QString className, QPointF position)
{
  MainWindow *pMainWindow = MainWindow::instance();
  LibraryTreeItem *pLibraryTreeItem = pMainWindow->getLibraryWidget()->getLibraryTreeModel()->findLibraryTreeItem(className);
  if (!pLibraryTreeItem) {
    return false;
  }
  mpModelWidget->removeDynamicResults(); // show static values during editing
  // if we are dropping something on meta-model editor then we can skip Modelica stuff.
  if (mpModelWidget->getLibraryTreeItem()->getLibraryType() == LibraryTreeItem::CompositeModel) {
    if (!pLibraryTreeItem->isSaved()) {
      QMessageBox::information(pMainWindow, QString(Helper::applicationName).append(" - ").append(Helper::information),
                               tr("The class <b>%1</b> is not saved. You can only drag & drop saved classes.")
                               .arg(pLibraryTreeItem->getNameStructure()), Helper::ok);
      return false;
    } else {
      // item not to be dropped on itself; if dropping an item on itself
      if (isClassDroppedOnItself(pLibraryTreeItem)) {
        return false;
      }
      QString name = getUniqueComponentName(StringHandler::toCamelCase(pLibraryTreeItem->getName()));
      ComponentInfo *pComponentInfo = new ComponentInfo;
      QFileInfo fileInfo(pLibraryTreeItem->getFileName());
      // create StartCommand depending on the external model file extension.
      if (fileInfo.suffix().compare("mo") == 0) {
        pComponentInfo->setStartCommand("StartTLMOpenModelica");
      } else if (fileInfo.suffix().compare("in") == 0) {
        pComponentInfo->setStartCommand("StartTLMBeast");
      } else if (fileInfo.suffix().compare("hmf") == 0) {
        pComponentInfo->setStartCommand("StartTLMHopsan");
      } else if (fileInfo.suffix().compare("fmu") == 0) {
        pComponentInfo->setStartCommand("StartTLMFmiWrapper");
      } else if (fileInfo.suffix().compare("slx") == 0) {
        pComponentInfo->setStartCommand("StartTLMSimulink");
      } else {
        pComponentInfo->setStartCommand("");
      }
      pComponentInfo->setModelFile(fileInfo.fileName());
      addComponentToView(name, pLibraryTreeItem, "", position, pComponentInfo, true, false);
      return true;
    }
  } else {
    // Only allow drag & drop of Modelica LibraryTreeItem on a Modelica LibraryTreeItem
    if (mpModelWidget->getLibraryTreeItem()->getLibraryType() != pLibraryTreeItem->getLibraryType()) {
      QMessageBox::information(pMainWindow, QString("%1 - %2").arg(Helper::applicationName, Helper::information),
                               tr("You can only drag & drop Modelica models."), Helper::ok);
      return false;
    }
    StringHandler::ModelicaClasses type = pLibraryTreeItem->getRestriction();
    OptionsDialog *pOptionsDialog = OptionsDialog::instance();
    // item not to be dropped on itself; if dropping an item on itself
    if (isClassDroppedOnItself(pLibraryTreeItem)) {
      return false;
    } else { // check if the model is partial
      QString name;
      if (pLibraryTreeItem->isPartial()) {
        if (pOptionsDialog->getNotificationsPage()->getReplaceableIfPartialCheckBox()->isChecked()) {
          NotificationsDialog *pNotificationsDialog = new NotificationsDialog(NotificationsDialog::ReplaceableIfPartial,
                                                                              NotificationsDialog::InformationIcon,
                                                                              MainWindow::instance());
          pNotificationsDialog->setNotificationLabelString(GUIMessages::getMessage(GUIMessages::MAKE_REPLACEABLE_IF_PARTIAL)
                                                           .arg(StringHandler::getModelicaClassType(type).toLower()).arg(name));
          if (!pNotificationsDialog->exec()) {
            return false;
          }
        }
      }
      // get the model defaultComponentPrefixes
      QString defaultPrefix = pMainWindow->getOMCProxy()->getDefaultComponentPrefixes(pLibraryTreeItem->getNameStructure());
      // get the model defaultComponentName
      QString defaultName = pMainWindow->getOMCProxy()->getDefaultComponentName(pLibraryTreeItem->getNameStructure());
      if (defaultName.isEmpty()) {
        name = getUniqueComponentName(StringHandler::toCamelCase(pLibraryTreeItem->getName()));
      } else {
        if (checkComponentName(defaultName)) {
          name = defaultName;
        } else {
          name = getUniqueComponentName(defaultName);
        }
      }
      // Allow user to change the component name if always ask for component name settings is true.
      if (pOptionsDialog->getNotificationsPage()->getAlwaysAskForDraggedComponentName()->isChecked()) {
        ComponentNameDialog *pComponentNameDialog = new ComponentNameDialog(name, this, pMainWindow);
        if (pComponentNameDialog->exec()) {
          name = pComponentNameDialog->getComponentName();
          pComponentNameDialog->deleteLater();
        } else {
          pComponentNameDialog->deleteLater();
          return false;
        }
      }
      // if we or user has changed the default name
      if (!defaultName.isEmpty() && name.compare(defaultName) != 0) {
        // show the information to the user if we have changed the name of some inner component.
        if (defaultPrefix.contains("inner")) {
          if (pOptionsDialog->getNotificationsPage()->getInnerModelNameChangedCheckBox()->isChecked()) {
            NotificationsDialog *pNotificationsDialog = new NotificationsDialog(NotificationsDialog::InnerModelNameChanged,
                                                                                NotificationsDialog::InformationIcon,
                                                                                MainWindow::instance());
            pNotificationsDialog->setNotificationLabelString(GUIMessages::getMessage(GUIMessages::INNER_MODEL_NAME_CHANGED)
                                                             .arg(defaultName).arg(name));
            if (!pNotificationsDialog->exec()) {
              return false;
            }
          }
        }
      }
      ComponentInfo *pComponentInfo = new ComponentInfo;
      pComponentInfo->applyDefaultPrefixes(defaultPrefix);
      // if dropping an item on the diagram layer
      if (mViewType == StringHandler::Diagram) {
        // if item is a class, model, block, connector or record. then we can drop it to the graphicsview
        if ((type == StringHandler::Class) || (type == StringHandler::Model) || (type == StringHandler::Block) ||
            (type == StringHandler::ExpandableConnector) || (type == StringHandler::Connector) || (type == StringHandler::Record)) {
          addComponentToView(name, pLibraryTreeItem, "", position, pComponentInfo);
          return true;
        } else {
          QMessageBox::information(pMainWindow, QString(Helper::applicationName).append(" - ").append(Helper::information),
                                   GUIMessages::getMessage(GUIMessages::DIAGRAM_VIEW_DROP_MSG).arg(pLibraryTreeItem->getNameStructure())
                                   .arg(StringHandler::getModelicaClassType(type)), Helper::ok);
          return false;
        }
      } else if (mViewType == StringHandler::Icon) { // if dropping an item on the icon layer
        // if item is a connector. then we can drop it to the graphicsview
        if (type == StringHandler::Connector || type == StringHandler::ExpandableConnector) {
          addComponentToView(name, pLibraryTreeItem, "", position, pComponentInfo);
          return true;
        } else {
          QMessageBox::information(pMainWindow, QString(Helper::applicationName).append(" - ").append(Helper::information),
                                   GUIMessages::getMessage(GUIMessages::ICON_VIEW_DROP_MSG).arg(pLibraryTreeItem->getNameStructure())
                                   .arg(StringHandler::getModelicaClassType(type)), Helper::ok);
          return false;
        }
      }
    }
  }
  return false;
}

/*!
 * \brief GraphicsView::addComponentToView
 * Adds the Component to the Graphical Views.
 * \param name
 * \param pLibraryTreeItem
 * \param annotation
 * \param position
 * \param pComponentInfo
 * \param addObject
 * \param openingClass
 */
void GraphicsView::addComponentToView(QString name, LibraryTreeItem *pLibraryTreeItem, QString annotation, QPointF position,
                                      ComponentInfo *pComponentInfo, bool addObject, bool openingClass)
{
  AddComponentCommand *pAddComponentCommand;
  pAddComponentCommand = new AddComponentCommand(name, pLibraryTreeItem, annotation, position, pComponentInfo, addObject, openingClass, this);
  mpModelWidget->getUndoStack()->push(pAddComponentCommand);
  if (!openingClass) {
    mpModelWidget->getLibraryTreeItem()->emitComponentAdded(pAddComponentCommand->getComponent());
    mpModelWidget->updateModelText();
  }
}

void GraphicsView::addComponentToClass(Component *pComponent)
{
  if (mpModelWidget->getLibraryTreeItem()->getLibraryType()== LibraryTreeItem::Modelica) {
    MainWindow *pMainWindow = MainWindow::instance();
    // Add the component to model in OMC.
    /* Ticket:4132
     * Always send the full path so that addComponent API doesn't fail when it makes a call to getDefaultPrefixes.
     * I updated the addComponent API to make path relative.
     */
    pMainWindow->getOMCProxy()->addComponent(pComponent->getName(), pComponent->getComponentInfo()->getClassName(),
                                             mpModelWidget->getLibraryTreeItem()->getNameStructure(), pComponent->getPlacementAnnotation());
    LibraryTreeModel *pLibraryTreeModel = pMainWindow->getLibraryWidget()->getLibraryTreeModel();
    // get the toplevel class of dragged component
    QString packageName = StringHandler::getFirstWordBeforeDot(pComponent->getLibraryTreeItem()->getNameStructure());
    LibraryTreeItem *pPackageLibraryTreeItem = pLibraryTreeModel->findLibraryTreeItem(packageName);
    // get the top level class of current class
    QString topLevelClassName = StringHandler::getFirstWordBeforeDot(mpModelWidget->getLibraryTreeItem()->getNameStructure());
    LibraryTreeItem *pTopLevelLibraryTreeItem = pLibraryTreeModel->findLibraryTreeItem(topLevelClassName);
    if (pPackageLibraryTreeItem && pTopLevelLibraryTreeItem) {
      // get uses annotation of the toplevel class
      QList<QList<QString > > usesAnnotation = pMainWindow->getOMCProxy()->getUses(pTopLevelLibraryTreeItem->getNameStructure());
      QStringList newUsesAnnotation;
      for (int i = 0 ; i < usesAnnotation.size() ; i++) {
        if (usesAnnotation.at(i).at(0).compare(packageName) == 0) {
          return; // if the package is already in uses annotation of class then simply return without doing anything.
        } else {
          newUsesAnnotation.append(QString("%1(version=\"%2\")").arg(usesAnnotation.at(i).at(0)).arg(usesAnnotation.at(i).at(1)));
        }
      }
      // if the package has version only then add the uses annotation
      if (!pPackageLibraryTreeItem->mClassInformation.version.isEmpty() &&
          // Do not add a uses-annotation to itself
          pTopLevelLibraryTreeItem->getNameStructure() != packageName) {
        newUsesAnnotation.append(QString("%1(version=\"%2\")").arg(packageName).arg(pPackageLibraryTreeItem->mClassInformation.version));
        QString usesAnnotationString = QString("annotate=$annotation(uses(%1))").arg(newUsesAnnotation.join(","));
        pMainWindow->getOMCProxy()->addClassAnnotation(pTopLevelLibraryTreeItem->getNameStructure(), usesAnnotationString);
        pLibraryTreeModel->updateLibraryTreeItemClassText(pTopLevelLibraryTreeItem);
      }
    }
  } else if (mpModelWidget->getLibraryTreeItem()->getLibraryType()== LibraryTreeItem::CompositeModel) {
    // add SubModel Element
    CompositeModelEditor *pCompositeModelEditor = dynamic_cast<CompositeModelEditor*>(mpModelWidget->getEditor());
    pCompositeModelEditor->addSubModel(pComponent);
    /* We need to iterate over Component childrens
     * because if user deletes a submodel for which interfaces are already fetched
     * then undoing the delete operation reaches here and we should add the interfaces back.
     */
    foreach (Component *pInterfaceComponent, pComponent->getComponentsList()) {
      pCompositeModelEditor->addInterface(pInterfaceComponent, pComponent->getName());
    }
  }
}

/*!
 * \brief GraphicsView::deleteComponent
 * Delete the component and its corresponding connectors from the components list and OMC.
 * \param component is the object to be deleted.
 */
void GraphicsView::deleteComponent(Component *pComponent)
{
  // First Remove the Connector associated to this component
  int i = 0;
  while(i != mConnectionsList.size()) {
    QString startComponentName, endComponentName = "";
    if (mConnectionsList[i]->getStartComponent()) {
      startComponentName = mConnectionsList[i]->getStartComponent()->getRootParentComponent()->getName();
    }
    if (mConnectionsList[i]->getEndComponent()) {
      endComponentName = mConnectionsList[i]->getEndComponent()->getRootParentComponent()->getName();
    }
    if (startComponentName == pComponent->getName() || endComponentName == pComponent->getName()) {
      deleteConnection(mConnectionsList[i]);
      i = 0;   //Restart iteration if map has changed
    } else {
      ++i;
    }
  }
  pComponent->setSelected(false);
  mpModelWidget->getUndoStack()->push(new DeleteComponentCommand(pComponent, this));
}

/*!
 * \brief GraphicsView::deleteComponentObject
 * Deletes the Component.
 * \param pComponent
 */
void GraphicsView::deleteComponentFromClass(Component *pComponent)
{
  if (mpModelWidget->getLibraryTreeItem()->getLibraryType() == LibraryTreeItem::Modelica) {
    OMCProxy *pOMCProxy = MainWindow::instance()->getOMCProxy();
    // delete the component from OMC
    pOMCProxy->deleteComponent(pComponent->getName(), mpModelWidget->getLibraryTreeItem()->getNameStructure());
  } else if (mpModelWidget->getLibraryTreeItem()->getLibraryType()== LibraryTreeItem::CompositeModel) {
    CompositeModelEditor *pCompositeModelEditor = dynamic_cast<CompositeModelEditor*>(mpModelWidget->getEditor());
    pCompositeModelEditor->deleteSubModel(pComponent->getName());
  }
}

/*!
 * \brief GraphicsView::getComponentObject
 * Finds the Component
 * \param componentName
 * \return
 */
Component* GraphicsView::getComponentObject(QString componentName)
{
  // look in inherited components
  foreach (Component *pInheritedComponent, mInheritedComponentsList) {
    if (pInheritedComponent->getName().compare(componentName) == 0) {
      return pInheritedComponent;
    }
  }
  // look in components
  foreach (Component *pComponent, mComponentsList) {
    if (pComponent->getName().compare(componentName) == 0) {
      return pComponent;
    }
  }
  return 0;
}

/*!
 * \brief GraphicsView::getUniqueComponentName
 * Creates a unique component name.
 * \param componentName
 * \param number
 * \return
 */
QString GraphicsView::getUniqueComponentName(QString componentName, int number)
{
  QString name;
  name = QString(componentName).append(QString::number(number));
  foreach (Component *pComponent, mComponentsList) {
    if (pComponent->getName().compare(name, Qt::CaseSensitive) == 0) {
      name = getUniqueComponentName(componentName, ++number);
      break;
    }
  }
  return name;
}

/*!
 * \brief GraphicsView::checkComponentName
 * Checks if the component with the same name already exists or not.
 * \param componentName
 * \return
 */
bool GraphicsView::checkComponentName(QString componentName)
{
  foreach (Component *pComponent, mComponentsList) {
    if (pComponent->getName().compare(componentName, Qt::CaseSensitive) == 0) {
      return false;
    }
  }
  return true;
}

/*!
 * \brief GraphicsView::addConnectionToOMC
 * Adds the connection to class.
 * \param pConnectionLineAnnotation - the connection to add.
 */
void GraphicsView::addConnectionToClass(LineAnnotation *pConnectionLineAnnotation)
{
  if (mpModelWidget->getLibraryTreeItem()->getLibraryType()== LibraryTreeItem::CompositeModel) {
    CompositeModelEditor *pCompositeModelEditor = dynamic_cast<CompositeModelEditor*>(mpModelWidget->getEditor());
    if (pCompositeModelEditor) {
      pCompositeModelEditor->createConnection(pConnectionLineAnnotation);
    }
  } else {
    MainWindow *pMainWindow = MainWindow::instance();
    if (pMainWindow->getOMCProxy()->addConnection(pConnectionLineAnnotation->getStartComponentName(),
                                                  pConnectionLineAnnotation->getEndComponentName(),
                                                  mpModelWidget->getLibraryTreeItem()->getNameStructure(),
                                                  QString("annotate=").append(pConnectionLineAnnotation->getShapeAnnotation()))) {
      /* Ticket #2450
       * Do not check for the ports compatibility via instantiatemodel. Just let the user create the connection.
       */
      //pMainWindow->getOMCProxy()->instantiateModelSucceeds(mpModelWidget->getNameStructure());
    }
  }
}

/*!
 * \brief GraphicsView::deleteConnectionFromClass
 * Deletes the connection from class.
 * \param pConnectionLineAnnotation - the connection to delete.
 */
void GraphicsView::deleteConnectionFromClass(LineAnnotation *pConnectionLineAnnotation)
{
  MainWindow *pMainWindow = MainWindow::instance();
  if (mpModelWidget->getLibraryTreeItem()->getLibraryType()== LibraryTreeItem::CompositeModel) {
    CompositeModelEditor *pCompositeModelEditor = dynamic_cast<CompositeModelEditor*>(mpModelWidget->getEditor());
    pCompositeModelEditor->deleteConnection(pConnectionLineAnnotation->getStartComponentName(), pConnectionLineAnnotation->getEndComponentName());
  } else {
    pMainWindow->getOMCProxy()->deleteConnection(pConnectionLineAnnotation->getStartComponentName(),
                                                 pConnectionLineAnnotation->getEndComponentName(),
                                                 mpModelWidget->getLibraryTreeItem()->getNameStructure());
  }
}

/*!
 * \brief GraphicsView::updateConnectionInClass
 * Updates a connection in a class.
 * \param pConnectonLineAnnotation
 */
void GraphicsView::updateConnectionInClass(LineAnnotation *pConnectionLineAnnotation)
{
  if (mpModelWidget->getLibraryTreeItem()->getLibraryType()== LibraryTreeItem::CompositeModel) {
    CompositeModelEditor *pCompositeModelEditor = dynamic_cast<CompositeModelEditor*>(mpModelWidget->getEditor());
    if (pCompositeModelEditor) {
      pCompositeModelEditor->updateConnection(pConnectionLineAnnotation);
    }
  }
}

/*!
 * \brief GraphicsView::removeConnectionsFromView
 * Removes the connections from the view.
 */
void GraphicsView::removeConnectionsFromView()
{
  foreach (LineAnnotation *pConnectionLineAnnotation, mConnectionsList) {
    deleteConnectionFromList(pConnectionLineAnnotation);
    removeItem(pConnectionLineAnnotation);
  }
}

/*!
 * \brief GraphicsView::addTransitionToClass
 * Adds the transition to class.
 * \param pTransitionLineAnnotation - the transition to add.
 */
void GraphicsView::addTransitionToClass(LineAnnotation *pTransitionLineAnnotation)
{
  OMCProxy *pOMCProxy = MainWindow::instance()->getOMCProxy();
  if (pOMCProxy->addTransition(mpModelWidget->getLibraryTreeItem()->getNameStructure(), pTransitionLineAnnotation->getStartComponentName(),
                               pTransitionLineAnnotation->getEndComponentName(), pTransitionLineAnnotation->getCondition(),
                               pTransitionLineAnnotation->getImmediate(), pTransitionLineAnnotation->getReset(),
                               pTransitionLineAnnotation->getSynchronize(), pTransitionLineAnnotation->getPriority(),
                               QString("annotate=$annotation(%1,%2)").arg(pTransitionLineAnnotation->getShapeAnnotation())
                               .arg(pTransitionLineAnnotation->getTextAnnotation()->getShapeAnnotation()))) {
  }
}

/*!
 * \brief GraphicsView::deleteTransitionFromClass
 * Deletes the transition from class.
 * \param pTransitionLineAnnotation - the transition to delete.
 */
void GraphicsView::deleteTransitionFromClass(LineAnnotation *pTransitionLineAnnotation)
{
  OMCProxy *pOMCProxy = MainWindow::instance()->getOMCProxy();
  pOMCProxy->deleteTransition(mpModelWidget->getLibraryTreeItem()->getNameStructure(), pTransitionLineAnnotation->getStartComponentName(),
                              pTransitionLineAnnotation->getEndComponentName(), pTransitionLineAnnotation->getCondition(),
                              pTransitionLineAnnotation->getImmediate(), pTransitionLineAnnotation->getReset(),
                              pTransitionLineAnnotation->getSynchronize(), pTransitionLineAnnotation->getPriority());
}

/*!
 * \brief GraphicsView::addInitialStateToClass
 * Adds the initial state to class.
 * \param pInitialStateLineAnnotation - the initial state to add.
 */
void GraphicsView::addInitialStateToClass(LineAnnotation *pInitialStateLineAnnotation)
{
  OMCProxy *pOMCProxy = MainWindow::instance()->getOMCProxy();
  if (pOMCProxy->addInitialState(mpModelWidget->getLibraryTreeItem()->getNameStructure(),
                                 pInitialStateLineAnnotation->getStartComponentName(),
                                 QString("annotate=").append(pInitialStateLineAnnotation->getShapeAnnotation()))) {
  }
}

/*!
 * \brief GraphicsView::deleteInitialStateFromClass
 * Deletes the initial state from class.
 * \param pInitialStateLineAnnotation - the initial state to delete.
 */
void GraphicsView::deleteInitialStateFromClass(LineAnnotation *pInitialStateLineAnnotation)
{
  OMCProxy *pOMCProxy = MainWindow::instance()->getOMCProxy();
  pOMCProxy->deleteInitialState(mpModelWidget->getLibraryTreeItem()->getNameStructure(), pInitialStateLineAnnotation->getStartComponentName());
}

/*!
 * \brief GraphicsView::addShapeToList
 * \param pShape
 * \param index
 */
void GraphicsView::addShapeToList(ShapeAnnotation *pShape, int index)
{
  if (index <= -1) {
    mShapesList.append(pShape);
  } else {
    mShapesList.insert(index, pShape);
  }
}

/*!
 * \brief GraphicsView::deleteShape
 * Deletes the shape from the icon/diagram layer.
 * \param pShapeAnnotation
 */
void GraphicsView::deleteShape(ShapeAnnotation *pShapeAnnotation)
{
  pShapeAnnotation->setSelected(false);
  mpModelWidget->getUndoStack()->push(new DeleteShapeCommand(pShapeAnnotation));
}

/*!
 * \brief GraphicsView::deleteShapeFromList
 * \param pShape
 * \return
 */
int GraphicsView::deleteShapeFromList(ShapeAnnotation *pShape)
{
  int index = mShapesList.indexOf(pShape);
  mShapesList.removeOne(pShape);
  return index;
}

/*!
 * \brief GraphicsView::reOrderShapes
 * Reorders the shapes.
 */
void GraphicsView::reOrderShapes()
{
  int zValue = 0;
  // set stacking order for inherited shapes
  foreach (ShapeAnnotation *pShapeAnnotation, mInheritedShapesList) {
    zValue++;
    pShapeAnnotation->setZValue(zValue);
  }
  // set stacking order for shapes.
  foreach (ShapeAnnotation *pShapeAnnotation, mShapesList) {
    zValue++;
    pShapeAnnotation->setZValue(zValue);
  }
}

/*!
 * \brief GraphicsView::bringToFront
 * \param pShape
 * Brings the shape to front of all other shapes.
 */
void GraphicsView::bringToFront(ShapeAnnotation *pShape)
{
  deleteShapeFromList(pShape);
  int i = 0;
  // update the shapes z index
  for (; i < mShapesList.size() ; i++) {
    mShapesList.at(i)->setZValue(i + 1);
  }
  pShape->setZValue(i + 1);
  mShapesList.append(pShape);
  // update class annotation.
  addClassAnnotation();
}

/*!
 * \brief GraphicsView::bringForward
 * \param pShape
 * Brings the shape one level forward.
 */
void GraphicsView::bringForward(ShapeAnnotation *pShape)
{
  int shapeIndex = mShapesList.indexOf(pShape);
  if (shapeIndex == -1 || shapeIndex == mShapesList.size() - 1) { // if the shape is already at top.
    return;
  }
  // swap the shapes in the list
  mShapesList.swap(shapeIndex, shapeIndex + 1);
  // update the shapes z index
  for (int i = 0 ; i < mShapesList.size() ; i++) {
    mShapesList.at(i)->setZValue(i + 1);
  }
  // update class annotation.
  addClassAnnotation();
}

/*!
 * \brief GraphicsView::sendToBack
 * \param pShape
 * Sends the shape to back of all other shapes.
 */
void GraphicsView::sendToBack(ShapeAnnotation *pShape)
{
  deleteShapeFromList(pShape);
  int i = 0;
  pShape->setZValue(i + 1);
  mShapesList.prepend(pShape);
  // update the shapes z index
  for (i = 1 ; i < mShapesList.size() ; i++) {
    mShapesList.at(i)->setZValue(i + 1);
  }
  // update class annotation.
  addClassAnnotation();
}

/*!
 * \brief GraphicsView::sendBackward
 * \param pShape
 * Sends the shape one level backward.
 */
void GraphicsView::sendBackward(ShapeAnnotation *pShape)
{
  int shapeIndex = mShapesList.indexOf(pShape);
  if (shapeIndex <= 0) { // if the shape is already at bottom.
    return;
  }
  // swap the shapes in the list
  mShapesList.swap(shapeIndex - 1, shapeIndex);
  // update the shapes z index
  for (int i = 0 ; i < mShapesList.size() ; i++) {
    mShapesList.at(i)->setZValue(i + 1);
  }
  // update class annotation.
  addClassAnnotation();
}

void GraphicsView::createLineShape(QPointF point)
{
  if (mpModelWidget->getLibraryTreeItem()->isSystemLibrary()) {
    return;
  }

  if (!isCreatingLineShape()) {
    mpLineShapeAnnotation = new LineAnnotation("", this);
    mpModelWidget->getUndoStack()->push(new AddShapeCommand(mpLineShapeAnnotation));
    setIsCreatingLineShape(true);
    mpLineShapeAnnotation->addPoint(point);
    mpLineShapeAnnotation->addPoint(point);
  } else {  // if we are already creating a line then only add one point.
    mpLineShapeAnnotation->addPoint(point);
  }
}

void GraphicsView::createPolygonShape(QPointF point)
{
  if (mpModelWidget->getLibraryTreeItem()->isSystemLibrary()) {
    return;
  }

  if (!isCreatingPolygonShape()) {
    mpPolygonShapeAnnotation = new PolygonAnnotation("", this);
    mpModelWidget->getUndoStack()->push(new AddShapeCommand(mpPolygonShapeAnnotation));
    setIsCreatingPolygonShape(true);
    mpPolygonShapeAnnotation->addPoint(point);
    mpPolygonShapeAnnotation->addPoint(point);
    mpPolygonShapeAnnotation->addPoint(point);
  } else { // if we are already creating a polygon then only add one point.
    mpPolygonShapeAnnotation->addPoint(point);
  }
}

void GraphicsView::createRectangleShape(QPointF point)
{
  if (mpModelWidget->getLibraryTreeItem()->isSystemLibrary()) {
    return;
  }

  if (!isCreatingRectangleShape()) {
    mpRectangleShapeAnnotation = new RectangleAnnotation("", this);
    mpModelWidget->getUndoStack()->push(new AddShapeCommand(mpRectangleShapeAnnotation));
    setIsCreatingRectangleShape(true);
    mpRectangleShapeAnnotation->replaceExtent(0, point);
    mpRectangleShapeAnnotation->replaceExtent(1, point);
  } else { // if we are already creating a rectangle then finish creating it.
    // finish creating the rectangle
    setIsCreatingRectangleShape(false);
    MainWindow *pMainWindow = MainWindow::instance();
    // set the transformation matrix
    mpRectangleShapeAnnotation->setOrigin(mpRectangleShapeAnnotation->sceneBoundingRect().center());
    mpRectangleShapeAnnotation->adjustExtentsWithOrigin();
    mpRectangleShapeAnnotation->initializeTransformation();
    // draw corner items for the rectangle shape
    mpRectangleShapeAnnotation->drawCornerItems();
    mpRectangleShapeAnnotation->setSelected(true);
    // make the toolbar button of rectangle unchecked
    pMainWindow->getRectangleShapeAction()->setChecked(false);
    pMainWindow->getConnectModeAction()->setChecked(true);
    mpModelWidget->getLibraryTreeItem()->emitShapeAdded(mpRectangleShapeAnnotation, this);
    mpModelWidget->updateClassAnnotationIfNeeded();
    mpModelWidget->updateModelText();
  }
}

void GraphicsView::createEllipseShape(QPointF point)
{
  if (mpModelWidget->getLibraryTreeItem()->isSystemLibrary()) {
    return;
  }

  if (!isCreatingEllipseShape()) {
    mpEllipseShapeAnnotation = new EllipseAnnotation("", this);
    mpModelWidget->getUndoStack()->push(new AddShapeCommand(mpEllipseShapeAnnotation));
    setIsCreatingEllipseShape(true);
    mpEllipseShapeAnnotation->replaceExtent(0, point);
    mpEllipseShapeAnnotation->replaceExtent(1, point);
  } else { // if we are already creating an ellipse then finish creating it.
    // finish creating the ellipse
    setIsCreatingEllipseShape(false);
    MainWindow *pMainWindow = MainWindow::instance();
    // set the transformation matrix
    mpEllipseShapeAnnotation->setOrigin(mpEllipseShapeAnnotation->sceneBoundingRect().center());
    mpEllipseShapeAnnotation->adjustExtentsWithOrigin();
    mpEllipseShapeAnnotation->initializeTransformation();
    // draw corner items for the ellipse shape
    mpEllipseShapeAnnotation->drawCornerItems();
    mpEllipseShapeAnnotation->setSelected(true);
    // make the toolbar button of ellipse unchecked
    pMainWindow->getEllipseShapeAction()->setChecked(false);
    pMainWindow->getConnectModeAction()->setChecked(true);
    mpModelWidget->getLibraryTreeItem()->emitShapeAdded(mpEllipseShapeAnnotation, this);
    mpModelWidget->updateClassAnnotationIfNeeded();
    mpModelWidget->updateModelText();
  }
}

void GraphicsView::createTextShape(QPointF point)
{
  if (mpModelWidget->getLibraryTreeItem()->isSystemLibrary()) {
    return;
  }

  if (!isCreatingTextShape()) {
    mpTextShapeAnnotation = new TextAnnotation("", this);
    mpModelWidget->getUndoStack()->push(new AddShapeCommand(mpTextShapeAnnotation));
    setIsCreatingTextShape(true);
    mpTextShapeAnnotation->setTextString("text");
    mpTextShapeAnnotation->replaceExtent(0, point);
    mpTextShapeAnnotation->replaceExtent(1, point);
  } else { // if we are already creating a text then finish creating it.
    // finish creating the text
    setIsCreatingTextShape(false);
    MainWindow *pMainWindow = MainWindow::instance();
    // set the transformation matrix
    mpTextShapeAnnotation->setOrigin(mpTextShapeAnnotation->sceneBoundingRect().center());
    mpTextShapeAnnotation->adjustExtentsWithOrigin();
    mpTextShapeAnnotation->initializeTransformation();
    // draw corner items for the text shape
    mpTextShapeAnnotation->drawCornerItems();
    // make the toolbar button of text unchecked
    pMainWindow->getTextShapeAction()->setChecked(false);
    pMainWindow->getConnectModeAction()->setChecked(true);
    mpModelWidget->getLibraryTreeItem()->emitShapeAdded(mpTextShapeAnnotation, this);
    mpTextShapeAnnotation->showShapeProperties();
    mpModelWidget->updateClassAnnotationIfNeeded();
    mpModelWidget->updateModelText();
    mpTextShapeAnnotation->setSelected(true);
  }
}

void GraphicsView::createBitmapShape(QPointF point)
{
  if (mpModelWidget->getLibraryTreeItem()->isSystemLibrary()) {
    return;
  }

  if (!isCreatingBitmapShape()) {
    mpBitmapShapeAnnotation = new BitmapAnnotation(mpModelWidget->getLibraryTreeItem()->getFileName(), "", this);
    mpModelWidget->getUndoStack()->push(new AddShapeCommand(mpBitmapShapeAnnotation));
    setIsCreatingBitmapShape(true);
    mpBitmapShapeAnnotation->replaceExtent(0, point);
    mpBitmapShapeAnnotation->replaceExtent(1, point);
  } else { // if we are already creating a bitmap then finish creating it.
    // finish creating the bitmap
    setIsCreatingBitmapShape(false);
    MainWindow *pMainWindow = MainWindow::instance();
    // set the transformation matrix
    mpBitmapShapeAnnotation->setOrigin(mpBitmapShapeAnnotation->sceneBoundingRect().center());
    mpBitmapShapeAnnotation->adjustExtentsWithOrigin();
    mpBitmapShapeAnnotation->initializeTransformation();
    // draw corner items for the bitmap shape
    mpBitmapShapeAnnotation->drawCornerItems();
    // make the toolbar button of text unchecked
    pMainWindow->getBitmapShapeAction()->setChecked(false);
    pMainWindow->getConnectModeAction()->setChecked(true);
    mpModelWidget->getLibraryTreeItem()->emitShapeAdded(mpBitmapShapeAnnotation, this);
    mpBitmapShapeAnnotation->showShapeProperties();
    mpModelWidget->updateClassAnnotationIfNeeded();
    mpModelWidget->updateModelText();
    mpBitmapShapeAnnotation->setSelected(true);
  }
}

/*!
 * \brief GraphicsView::itemsBoundingRect
 * Gets the bounding rectangle of all the items added to the view, excluding background and so on
 * \return
 */
QRectF GraphicsView::itemsBoundingRect()
{
  QRectF rect;
  foreach (Component *pComponent, mComponentsList) {
    rect |= pComponent->itemsBoundingRect();
  }
  foreach (QGraphicsItem *item, mShapesList) {
    if (TextAnnotation *pTextAnnotation = dynamic_cast<TextAnnotation*>(item)) {
      rect |= pTextAnnotation->mExportBoundingRect;
    } else {
      rect |= item->sceneBoundingRect();
    }
  }
  foreach (QGraphicsItem *item, mConnectionsList) {
    rect |= item->sceneBoundingRect();
  }
  foreach (Component *pComponent, mInheritedComponentsList) {
    rect |= pComponent->itemsBoundingRect();
  }
  foreach (QGraphicsItem *item, mInheritedShapesList) {
    rect |= item->sceneBoundingRect();
  }
  foreach (QGraphicsItem *item, mInheritedConnectionsList) {
    rect |= item->sceneBoundingRect();
  }
  qreal x1, y1, x2, y2;
  rect.getCoords(&x1, &y1, &x2, &y2);
  rect.setCoords(x1 -5, y1 -5, x2 + 5, y2 + 5);
  return mapFromScene(rect).boundingRect();
}

QPointF GraphicsView::snapPointToGrid(QPointF point)
{
  qreal stepX = mCoOrdinateSystem.getHorizontalGridStep();
  qreal stepY = mCoOrdinateSystem.getVerticalGridStep();
  point.setX(stepX * qFloor((point.x() / stepX) + 0.5));
  point.setY(stepY * qFloor((point.y() / stepY) + 0.5));
  return point;
}

QPointF GraphicsView::movePointByGrid(QPointF point, QPointF origin, bool useShiftModifier)
{
  qreal stepX = mCoOrdinateSystem.getHorizontalGridStep() * ((useShiftModifier && QApplication::keyboardModifiers().testFlag(Qt::ShiftModifier)) ? 5 : 1);
  qreal stepY = mCoOrdinateSystem.getVerticalGridStep() * ((useShiftModifier && QApplication::keyboardModifiers().testFlag(Qt::ShiftModifier)) ? 5 : 1);
  if (useShiftModifier && QApplication::keyboardModifiers().testFlag(Qt::ShiftModifier)) {
    int modX = (int)fabs(origin.x()) % (int)stepX;
    int modY = (int)fabs(origin.y()) % (int)stepY;
    if (modX != 0) {
      if ((point.x() < 0 && origin.x() > 0) || (point.x() > 0 && origin.x() < 0)) {
        stepX = modX;
      } else if ((point.x() > 0 && origin.x() > 0) || (point.x() < 0 && origin.x() < 0)) {
        stepX = stepX - modX;
      }
    }
    if (modY != 0) {
      if ((point.y() < 0 && origin.y() > 0) || (point.y() > 0 && origin.y() < 0)) {
        stepY = modY;
      } else if ((point.y() > 0 && origin.y() > 0) || (point.y() < 0 && origin.y() < 0)) {
        stepY = stepY - modY;
      }
    }
  }
  point.setX(qRound(point.x() / stepX) * stepX);
  point.setY(qRound(point.y() / stepY) * stepY);
  return point;
}

QPointF GraphicsView::roundPoint(QPointF point)
{
  qreal divisor = 0.5;
  qreal x = (fmod(point.x(), divisor) == 0) ? point.x() : qRound(point.x());
  qreal y = (fmod(point.y(), divisor) == 0) ? point.y() : qRound(point.y());
  return QPointF(x, y);
}

/*!
 * \brief GraphicsView::hasIconAnnotation
 * Checks if class has annotation.
 * \return
 */
bool GraphicsView::hasAnnotation()
{
  // check inherited shapes and components
  if (!mInheritedShapesList.isEmpty()) {
    return true;
  }
  foreach (Component *pInheritedComponent, mInheritedComponentsList) {
    if (pInheritedComponent->hasShapeAnnotation(pInheritedComponent) && pInheritedComponent->isVisible()) {
      return true;
    }
  }
  // check shapes and components
  if (!mShapesList.isEmpty()) {
    return true;
  }
  foreach (Component *pComponent, mComponentsList) {
    if (pComponent->hasShapeAnnotation(pComponent) && pComponent->isVisible()) {
      return true;
    }
  }
  return false;
}

/*!
 * \brief GraphicsView::addItem
 * Adds the QGraphicsItem from GraphicsView
 * \param pGraphicsItem
 */
void GraphicsView::addItem(QGraphicsItem *pGraphicsItem)
{
  if (!scene()->items().contains(pGraphicsItem)) {
    scene()->addItem(pGraphicsItem);
  }
}

/*!
 * \brief GraphicsView::removeItem
 * Removes the QGraphicsItem from GraphicsView
 * \param pGraphicsItem
 */
void GraphicsView::removeItem(QGraphicsItem *pGraphicsItem)
{
  if (scene()->items().contains(pGraphicsItem)) {
    scene()->removeItem(pGraphicsItem);
  }
}

/*!
 * \brief GraphicsView::fitInView
 * Fits the view.
 */
void GraphicsView::fitInViewInternal()
{
  // only resize the view if user has not set any custom scaling like zoom in and zoom out.
  if (!isCustomScale()) {
    // make the fitInView rectangle bigger so that the scene rectangle will show up properly on the screen.
    QRectF extentRectangle = getExtentRectangle();
    qreal x1, y1, x2, y2;
    extentRectangle.getCoords(&x1, &y1, &x2, &y2);
    extentRectangle.setCoords(x1 -5, y1 -5, x2 + 5, y2 + 5);
    fitInView(extentRectangle, Qt::KeepAspectRatio);
  }
}

/*!
 * \brief GraphicsView::createActions
 * Creates the actions for the GraphicsView.
 */
void GraphicsView::createActions()
{
  bool isSystemLibrary = mpModelWidget->getLibraryTreeItem()->isSystemLibrary();
  // Graphics View Properties Action
  mpPropertiesAction = new QAction(Helper::properties, this);
  connect(mpPropertiesAction, SIGNAL(triggered()), SLOT(showGraphicsViewProperties()));
  // rename Action
  mpRenameAction = new QAction(Helper::rename, this);
  mpRenameAction->setStatusTip(Helper::renameTip);
  connect(mpRenameAction, SIGNAL(triggered()), SLOT(showRenameDialog()));
  // Simulation Params Action
  mpSimulationParamsAction = new QAction(QIcon(":/Resources/icons/simulation-parameters.svg"), Helper::simulationParams, this);
  mpSimulationParamsAction->setStatusTip(Helper::simulationParamsTip);
  connect(mpSimulationParamsAction, SIGNAL(triggered()), SLOT(showSimulationParamsDialog()));
  // Actions for shapes and Components
  // Manhattanize Action
  mpManhattanizeAction = new QAction(tr("Manhattanize"), this);
  mpManhattanizeAction->setStatusTip(tr("Manhattanize the lines"));
  mpManhattanizeAction->setDisabled(isSystemLibrary);
  connect(mpManhattanizeAction, SIGNAL(triggered()), SLOT(manhattanizeItems()));
  // Delete Action
  mpDeleteAction = new QAction(QIcon(":/Resources/icons/delete.svg"), Helper::deleteStr, this);
  mpDeleteAction->setStatusTip(tr("Deletes the item"));
  mpDeleteAction->setShortcut(QKeySequence::Delete);
  mpDeleteAction->setDisabled(isSystemLibrary);
  connect(mpDeleteAction, SIGNAL(triggered()), SLOT(deleteItems()));
  // Duplicate Action
  mpDuplicateAction = new QAction(QIcon(":/Resources/icons/duplicate.svg"), Helper::duplicate, this);
  mpDuplicateAction->setStatusTip(Helper::duplicateTip);
  mpDuplicateAction->setShortcut(QKeySequence("Ctrl+d"));
  mpDuplicateAction->setDisabled(isSystemLibrary);
  connect(mpDuplicateAction, SIGNAL(triggered()), SLOT(duplicateItems()));
  // Bring To Front Action
  mpBringToFrontAction = new QAction(QIcon(":/Resources/icons/bring-to-front.svg"), tr("Bring to Front"), this);
  mpBringToFrontAction->setStatusTip(tr("Brings the item to front"));
  mpBringToFrontAction->setDisabled(isSystemLibrary);
  mpBringToFrontAction->setDisabled(true);
  // Bring Forward Action
  mpBringForwardAction = new QAction(QIcon(":/Resources/icons/bring-forward.svg"), tr("Bring Forward"), this);
  mpBringForwardAction->setStatusTip(tr("Brings the item one level forward"));
  mpBringForwardAction->setDisabled(isSystemLibrary);
  mpBringForwardAction->setDisabled(true);
  // Send To Back Action
  mpSendToBackAction = new QAction(QIcon(":/Resources/icons/send-to-back.svg"), tr("Send to Back"), this);
  mpSendToBackAction->setStatusTip(tr("Sends the item to back"));
  mpSendToBackAction->setDisabled(isSystemLibrary);
  mpSendToBackAction->setDisabled(true);
  // Send Backward Action
  mpSendBackwardAction = new QAction(QIcon(":/Resources/icons/send-backward.svg"), tr("Send Backward"), this);
  mpSendBackwardAction->setStatusTip(tr("Sends the item one level backward"));
  mpSendBackwardAction->setDisabled(isSystemLibrary);
  mpSendBackwardAction->setDisabled(true);
  // Rotate ClockWise Action
  mpRotateClockwiseAction = new QAction(QIcon(":/Resources/icons/rotateclockwise.svg"), tr("Rotate Clockwise"), this);
  mpRotateClockwiseAction->setStatusTip(tr("Rotates the item clockwise"));
  mpRotateClockwiseAction->setShortcut(QKeySequence("Ctrl+r"));
  mpRotateClockwiseAction->setDisabled(isSystemLibrary);
  connect(mpRotateClockwiseAction, SIGNAL(triggered()), SLOT(rotateClockwise()));
  // Rotate Anti-ClockWise Action
  mpRotateAntiClockwiseAction = new QAction(QIcon(":/Resources/icons/rotateanticlockwise.svg"), tr("Rotate Anticlockwise"), this);
  mpRotateAntiClockwiseAction->setStatusTip(tr("Rotates the item anticlockwise"));
  mpRotateAntiClockwiseAction->setShortcut(QKeySequence("Ctrl+Shift+r"));
  mpRotateAntiClockwiseAction->setDisabled(isSystemLibrary);
  connect(mpRotateAntiClockwiseAction, SIGNAL(triggered()), SLOT(rotateAntiClockwise()));
  // Flip Horizontal Action
  mpFlipHorizontalAction = new QAction(QIcon(":/Resources/icons/flip-horizontal.svg"), tr("Flip Horizontal"), this);
  mpFlipHorizontalAction->setStatusTip(tr("Flips the item horizontally"));
  mpFlipHorizontalAction->setShortcut(QKeySequence("h"));
  mpFlipHorizontalAction->setDisabled(isSystemLibrary);
  connect(mpFlipHorizontalAction, SIGNAL(triggered()), SLOT(flipHorizontal()));
  // Flip Vertical Action
  mpFlipVerticalAction = new QAction(QIcon(":/Resources/icons/flip-vertical.svg"), tr("Flip Vertical"), this);
  mpFlipVerticalAction->setStatusTip(tr("Flips the item vertically"));
  mpFlipVerticalAction->setShortcut(QKeySequence("v"));
  mpFlipVerticalAction->setDisabled(isSystemLibrary);
  connect(mpFlipVerticalAction, SIGNAL(triggered()), SLOT(flipVertical()));
  // set initial state Action
  mpSetInitialStateAction = new QAction(tr("Set Initial State"), this);
  mpSetInitialStateAction->setStatusTip(tr("Sets the state as initial state"));
  connect(mpSetInitialStateAction, SIGNAL(triggered()), SLOT(setInitialState()));
  // cancel transition Action
  mpCancelTransitionAction = new QAction(tr("Cancel Transition"), this);
  mpCancelTransitionAction->setStatusTip(tr("Cancels the current transition"));
  connect(mpCancelTransitionAction, SIGNAL(triggered()), SLOT(cancelTransition()));
}

/*!
 * \brief GraphicsView::isItemDroppedOnItself
 * Checks if item is dropped on itself.
 * \param pLibraryTreeItem
 * \return
 */
bool GraphicsView::isClassDroppedOnItself(LibraryTreeItem *pLibraryTreeItem)
{
  OptionsDialog *pOptionsDialog = OptionsDialog::instance();
  if (mpModelWidget->getLibraryTreeItem()->getNameStructure().compare(pLibraryTreeItem->getNameStructure()) == 0) {
    if (pOptionsDialog->getNotificationsPage()->getItemDroppedOnItselfCheckBox()->isChecked()) {
      NotificationsDialog *pNotificationsDialog = new NotificationsDialog(NotificationsDialog::ItemDroppedOnItself,
                                                                          NotificationsDialog::InformationIcon,
                                                                          MainWindow::instance());
      pNotificationsDialog->exec();
    }
    return true;
  }
  return false;
}

/*!
 * \brief GraphicsView::isAnyItemSelectedAndEditable
 * If the class is system library then returns false.
 * Checks all the selected items. If the selected item is not inherited then returns true otherwise false.
 * \param key
 * \return
 */
bool GraphicsView::isAnyItemSelectedAndEditable(int key)
{
  if (mpModelWidget->getLibraryTreeItem()->isSystemLibrary()) {
    return false;
  }
  bool selectedAndEditable = false;
  QList<QGraphicsItem*> selectedItems = scene()->selectedItems();
  for (int i = 0 ; i < selectedItems.size() ; i++) {
    // check the selected components.
    Component *pComponent = dynamic_cast<Component*>(selectedItems.at(i));
    if (pComponent && !pComponent->isInheritedComponent()) {
      return true;
    }
    // check the selected connections and shapes.
    ShapeAnnotation *pShapeAnnotation = dynamic_cast<ShapeAnnotation*>(selectedItems.at(i));
    if (pShapeAnnotation && !pShapeAnnotation->isInheritedShape()) {
      LineAnnotation *pLineAnnotation = dynamic_cast<LineAnnotation*>(pShapeAnnotation);
      // if the shape is connection line then we only return true for certain cases.
      if (pLineAnnotation && pLineAnnotation->getLineType() == LineAnnotation::ConnectionType) {
        switch (key) {
          case Qt::Key_Delete:
            selectedAndEditable = true;
            break;
          default:
            selectedAndEditable = false;
            break;
        }
      } else {
        return true;
      }
    }
  }
  return selectedAndEditable;
}

/*!
 * \brief GraphicsView::connectorComponentAtPosition
 * Returns the connector component at the position.
 * \param position
 * \return
 */
Component* GraphicsView::connectorComponentAtPosition(QPoint position)
{
  /* Ticket:4215
   * Allow making connection from the connectors which are under some other shape or component.
   * itemAt() only returns the top level item.
   * Use items() to get all items at position and then return the first connector component from the list.
   */
  QList<QGraphicsItem*> graphicsItems = items(position);
  foreach (QGraphicsItem *pGraphicsItem, graphicsItems) {
    if (pGraphicsItem && pGraphicsItem->parentItem()) {
      Component *pComponent = dynamic_cast<Component*>(pGraphicsItem->parentItem());
      if (pComponent) {
        Component *pRootComponent = pComponent->getRootParentComponent();
        if (pRootComponent && !pRootComponent->isSelected()) {
          if (MainWindow::instance()->getConnectModeAction()->isChecked() && mViewType == StringHandler::Diagram &&
              !mpModelWidget->getLibraryTreeItem()->isSystemLibrary() &&
              ((pComponent->getLibraryTreeItem() && pComponent->getLibraryTreeItem()->isConnector()) ||
               (mpModelWidget->getLibraryTreeItem()->getLibraryType() == LibraryTreeItem::CompositeModel &&
                pComponent->getComponentType() == Component::Port))) {
            return pComponent;
          }
        }
      }
    }
  }
  return 0;
}

/*!
 * \brief GraphicsView::stateComponentAtPosition
 * Returns the state component at the position.
 * \param position
 * \return
 */
Component* GraphicsView::stateComponentAtPosition(QPoint position)
{
  QList<QGraphicsItem*> graphicsItems = items(position);
  foreach (QGraphicsItem *pGraphicsItem, graphicsItems) {
    if (pGraphicsItem && pGraphicsItem->parentItem()) {
      Component *pComponent = dynamic_cast<Component*>(pGraphicsItem->parentItem());
      if (pComponent) {
        Component *pRootComponent = pComponent->getRootParentComponent();
        if (pRootComponent && !pRootComponent->isSelected()) {
          if (MainWindow::instance()->getTransitionModeAction()->isChecked() && mViewType == StringHandler::Diagram &&
              !mpModelWidget->getLibraryTreeItem()->isSystemLibrary() &&
              ((pComponent->getLibraryTreeItem() && pComponent->getLibraryTreeItem()->isState()))) {
            return pComponent;
          }
        }
      }
    }
  }
  return 0;
}

void GraphicsView::addConnection(Component *pComponent)
{
  // When clicking the start component
  if (!isCreatingConnection()) {
    QPointF startPos = snapPointToGrid(pComponent->mapToScene(pComponent->boundingRect().center()));
    mpConnectionLineAnnotation = new LineAnnotation(LineAnnotation::ConnectionType, pComponent, this);
    setIsCreatingConnection(true);
    mpConnectionLineAnnotation->addPoint(startPos);
    mpConnectionLineAnnotation->addPoint(startPos);
    mpConnectionLineAnnotation->addPoint(startPos);
    /* Ticket:4196
     * If we are starting connection from expandable connector or array connector
     * then set the line thickness to 0.5
     */
    if ((pComponent->getLibraryTreeItem() && pComponent->getLibraryTreeItem()->getRestriction() == StringHandler::ExpandableConnector) ||
        (pComponent->getParentComponent() && pComponent->getRootParentComponent()->getComponentInfo()->isArray()) ||
        (!pComponent->getParentComponent() && pComponent->getRootParentComponent()->getLibraryTreeItem() && pComponent->getRootParentComponent()->getLibraryTreeItem()->getRestriction() == StringHandler::ExpandableConnector) ||
        (pComponent->getParentComponent() && pComponent->getLibraryTreeItem() && pComponent->getLibraryTreeItem()->getRestriction() == StringHandler::ExpandableConnector) ||
        (pComponent->getComponentInfo() && pComponent->getComponentInfo()->isArray())) {
      mpConnectionLineAnnotation->setLineThickness(0.5);
    }
  } else if (isCreatingConnection()) { // When clicking the end component
    mpConnectionLineAnnotation->setEndComponent(pComponent);
    // update the last point to the center of component
    QPointF newPos = snapPointToGrid(pComponent->mapToScene(pComponent->boundingRect().center()));
    mpConnectionLineAnnotation->updateEndPoint(newPos);
    mpConnectionLineAnnotation->update();
    // check if connection is valid
    Component *pStartComponent = mpConnectionLineAnnotation->getStartComponent();
    MainWindow *pMainWindow = MainWindow::instance();
    if (pStartComponent == pComponent) {
      QMessageBox::information(pMainWindow, QString(Helper::applicationName).append(" - ").append(Helper::information),
                               GUIMessages::getMessage(GUIMessages::SAME_COMPONENT_CONNECT), Helper::ok);
      removeCurrentConnection();
    } else {
      // check of any of starting or ending components are array
      bool showConnectionArrayDialog = false;
      if ((pStartComponent->getParentComponent() && pStartComponent->getRootParentComponent()->getComponentInfo()->isArray()) ||
          (!pStartComponent->getParentComponent() && pStartComponent->getRootParentComponent()->getLibraryTreeItem() && pStartComponent->getRootParentComponent()->getLibraryTreeItem()->getRestriction() == StringHandler::ExpandableConnector) ||
          (pStartComponent->getParentComponent() && pStartComponent->getLibraryTreeItem() && pStartComponent->getLibraryTreeItem()->getRestriction() == StringHandler::ExpandableConnector) ||
          (pStartComponent->getComponentInfo() && pStartComponent->getComponentInfo()->isArray()) ||
          (pComponent->getParentComponent() && pComponent->getRootParentComponent()->getComponentInfo()->isArray()) ||
          (!pComponent->getParentComponent() && pComponent->getRootParentComponent()->getLibraryTreeItem() && pComponent->getRootParentComponent()->getLibraryTreeItem()->getRestriction() == StringHandler::ExpandableConnector) ||
          (pComponent->getParentComponent() && pComponent->getLibraryTreeItem() && pComponent->getLibraryTreeItem()->getRestriction() == StringHandler::ExpandableConnector) ||
          (pComponent->getComponentInfo() && pComponent->getComponentInfo()->isArray())) {
        showConnectionArrayDialog = true;
      }
      if (showConnectionArrayDialog) {
        CreateConnectionDialog *pConnectionArray = new CreateConnectionDialog(this, mpConnectionLineAnnotation,
                                                                              MainWindow::instance());
        // if user cancels the array connection
        if (!pConnectionArray->exec()) {
          removeCurrentConnection();
        }
      } else {
        QString startComponentName, endComponentName;
        if (pStartComponent->getParentComponent()) {
          startComponentName = QString(pStartComponent->getRootParentComponent()->getName()).append(".").append(pStartComponent->getName());
        } else {
          startComponentName = pStartComponent->getName();
        }
        if (pComponent->getParentComponent()) {
          endComponentName = QString(pComponent->getRootParentComponent()->getName()).append(".").append(pComponent->getName());
        } else {
          endComponentName = pComponent->getName();
        }
        mpConnectionLineAnnotation->setStartComponentName(startComponentName);
        mpConnectionLineAnnotation->setEndComponentName(endComponentName);
        if (mpModelWidget->getLibraryTreeItem()->getLibraryType() == LibraryTreeItem::CompositeModel) {
          CompositeModelEditor* editor = dynamic_cast<CompositeModelEditor*>(mpModelWidget->getEditor());
          if(!editor->okToConnect(mpConnectionLineAnnotation)) {
            removeCurrentConnection();
          }
          else {
            CompositeModelConnectionAttributes *pCompositeModelConnectionAttributes;
            pCompositeModelConnectionAttributes = new CompositeModelConnectionAttributes(this, mpConnectionLineAnnotation, false, MainWindow::instance());
            // if user cancels the array connection
            if (!pCompositeModelConnectionAttributes->exec()) {
              removeCurrentConnection();
            }
          }
        } else {
          mpModelWidget->getUndoStack()->push(new AddConnectionCommand(mpConnectionLineAnnotation, true));
          mpModelWidget->getLibraryTreeItem()->emitConnectionAdded(mpConnectionLineAnnotation);
          mpModelWidget->updateModelText();
        }
      }
      setIsCreatingConnection(false);
    }
  }
}

/*!
 * \brief GraphicsView::removeCurrentConnection
 * Removes the current connecting connector from the model.
 */
void GraphicsView::removeCurrentConnection()
{
  if (isCreatingConnection()) {
    setIsCreatingConnection(false);
    delete mpConnectionLineAnnotation;
    mpConnectionLineAnnotation = 0;
  }
}

void GraphicsView::addTransition(Component *pComponent)
{
  // When clicking the start state
  if (!isCreatingTransition()) {
    QPointF startPos = snapPointToGrid(pComponent->mapToScene(pComponent->boundingRect().center()));
    mpTransitionLineAnnotation = new LineAnnotation(LineAnnotation::TransitionType, pComponent, this);
    mpTransitionLineAnnotation->getTextAnnotation()->setVisible(false);
    setIsCreatingTransition(true);
    mpTransitionLineAnnotation->addPoint(startPos);
    mpTransitionLineAnnotation->addPoint(startPos);
    mpTransitionLineAnnotation->addPoint(startPos);
  } else if (isCreatingTransition()) { // When clicking the end state
    mpTransitionLineAnnotation->setEndComponent(pComponent);
    // Remove reduntant points so that Liang Barsky algorithm can work well.
    mpTransitionLineAnnotation->removeRedundantPointsGeometriesAndCornerItems();
    QList<QPointF> points = mpTransitionLineAnnotation->getPoints();
    // Find the start state intersection point.
    QRectF sceneRectF = mpTransitionLineAnnotation->getStartComponent()->sceneBoundingRect();
    QList<QPointF> newPos = Utilities::liangBarskyClipper(sceneRectF.topLeft().x(), sceneRectF.topLeft().y(),
                                                          sceneRectF.bottomRight().x(), sceneRectF.bottomRight().y(),
                                                          points.at(0).x(), points.at(0).y(),
                                                          points.at(1).x(), points.at(1).y());
    mpTransitionLineAnnotation->updateStartPoint(snapPointToGrid(newPos.at(1)));
    // Find the end state intersection point.
    sceneRectF = pComponent->sceneBoundingRect();
    newPos = Utilities::liangBarskyClipper(sceneRectF.topLeft().x(), sceneRectF.topLeft().y(),
                                           sceneRectF.bottomRight().x(), sceneRectF.bottomRight().y(),
                                           points.at(points.size() - 2).x(), points.at(points.size() - 2).y(),
                                           points.at(points.size() - 1).x(), points.at(points.size() - 1).y());
    mpTransitionLineAnnotation->updateEndPoint(snapPointToGrid(newPos.at(0)));
    mpTransitionLineAnnotation->update();
    // check if connection is valid
    Component *pStartComponent = mpTransitionLineAnnotation->getStartComponent();
    if (pStartComponent == pComponent) {
      QMessageBox::information(MainWindow::instance(), QString(Helper::applicationName).append(" - ").append(Helper::information),
                               GUIMessages::getMessage(GUIMessages::SAME_COMPONENT_CONNECT), Helper::ok);
      removeCurrentTransition();
    } else {
      QString startComponentName, endComponentName;
      if (pStartComponent->getParentComponent()) {
        startComponentName = QString(pStartComponent->getRootParentComponent()->getName()).append(".").append(pStartComponent->getName());
      } else {
        startComponentName = pStartComponent->getName();
      }
      if (pComponent->getParentComponent()) {
        endComponentName = QString(pComponent->getRootParentComponent()->getName()).append(".").append(pComponent->getName());
      } else {
        endComponentName = pComponent->getName();
      }
      mpTransitionLineAnnotation->setStartComponentName(startComponentName);
      mpTransitionLineAnnotation->setEndComponentName(endComponentName);
      CreateOrEditTransitionDialog *pCreateOrEditTransitionDialog = new CreateOrEditTransitionDialog(this, mpTransitionLineAnnotation, false,
                                                                                                     MainWindow::instance());
      if (!pCreateOrEditTransitionDialog->exec()) {
        removeCurrentTransition();
      }
    }
    setIsCreatingTransition(false);
  }
}

/*!
 * \brief GraphicsView::removeCurrentTransition
 * Removes the current connecting transition from the model.
 */
void GraphicsView::removeCurrentTransition()
{
  if (isCreatingTransition()) {
    setIsCreatingTransition(false);
    delete mpTransitionLineAnnotation;
    mpTransitionLineAnnotation = 0;
  }
}

/*!
 * \brief GraphicsView::deleteConnection
 * Deletes the connection from the class.
 * \param pConnectionLineAnnotation - is a pointer to the connection to delete.
 */
void GraphicsView::deleteConnection(LineAnnotation *pConnectionLineAnnotation)
{
  pConnectionLineAnnotation->setSelected(false);
  mpModelWidget->getUndoStack()->push(new DeleteConnectionCommand(pConnectionLineAnnotation));
}

/*!
 * \brief GraphicsView::deleteTransition
 * Deletes the transition from the class.
 * \param pTransitionLineAnnotation - is a pointer to the transition to delete.
 */
void GraphicsView::deleteTransition(LineAnnotation *pTransitionLineAnnotation)
{
  pTransitionLineAnnotation->setSelected(false);
  mpModelWidget->getUndoStack()->push(new DeleteTransitionCommand(pTransitionLineAnnotation));
}

/*!
 * \brief GraphicsView::deleteInitialState
 * Deletes an initial state from the class.
 * \param pInitialLineAnnotation - is a pointer to the initial state to delete.
 */
void GraphicsView::deleteInitialState(LineAnnotation *pInitialLineAnnotation)
{
  pInitialLineAnnotation->setSelected(false);
  mpModelWidget->getUndoStack()->push(new DeleteInitialStateCommand(pInitialLineAnnotation));
}

//! Resets zoom factor to 100%.
//! @see zoomIn()
//! @see zoomOut()
void GraphicsView::resetZoom()
{
  resetMatrix();
  scale(1.0, -1.0);
  setIsCustomScale(false);
  resizeEvent(new QResizeEvent(QSize(0,0), QSize(0,0)));
}

//! Increases zoom factor by 12%.
//! @see resetZoom()
//! @see zoomOut()
void GraphicsView::zoomIn()
{
  // zoom in limitation max: 1000%
  if (matrix().m11() < 34 && matrix().m22() > -34) {
    setIsCustomScale(true);
    scale(1.12, 1.12);
  }
}

//! Decreases zoom factor by 12%.
//! @see resetZoom()
//! @see zoomIn()
void GraphicsView::zoomOut()
{
  // zoom out limitation min: 10%
  if (matrix().m11() > 0.2 && matrix().m22() < -0.2) {
    setIsCustomScale(true);
    scale(1/1.12, 1/1.12);
  }
}

/*!
 * \brief GraphicsView::selectAll
 * Selects all shapes, components and connectors.
 */
void GraphicsView::selectAll()
{
  foreach (QGraphicsItem *pItem, items()) {
    pItem->setSelected(true);
  }
}

/*!
 * \brief GraphicsView::clearSelection
 * Clears the selection of all shapes, components and connectors.
 */
void GraphicsView::clearSelection()
{
  foreach (QGraphicsItem *pItem, items()) {
    pItem->setSelected(false);
  }
}

/*!
 * \brief GraphicsView::addClassAnnotation
 * Adds the annotation string of Icon and Diagram layer to the model. Also creates the model icon in the tree.
 * If some custom models are cross referenced then update them accordingly.
 * \param alwaysAdd - if false then skip the OMCProxy::addClassAnnotation() if annotation is empty.
 */
void GraphicsView::addClassAnnotation(bool alwaysAdd)
{
  if (mpModelWidget->getLibraryTreeItem()->isSystemLibrary()) {
    return;
  }
  MainWindow *pMainWindow = MainWindow::instance();
  // coordinate system
  QStringList coOrdinateSystemList;
  QList<QPointF> extent = mCoOrdinateSystem.getExtent();
  qreal x1 = extent.at(0).x();
  qreal y1 = extent.at(0).y();
  qreal x2 = extent.at(1).x();
  qreal y2 = extent.at(1).y();
  if (x1 != -100 || y1 != -100 || x2 != 100 || y2 != 100) {
    coOrdinateSystemList.append(QString("extent={{%1, %2}, {%3, %4}}").arg(x1).arg(y1).arg(x2).arg(y2));
  }
  // add the preserveAspectRatio
  if (!mCoOrdinateSystem.getPreserveAspectRatio()) {
    coOrdinateSystemList.append(QString("preserveAspectRatio=%1").arg(mCoOrdinateSystem.getPreserveAspectRatio() ? "true" : "false"));
  }
  // add the initial scale
  if (mCoOrdinateSystem.getInitialScale() != 0.1) {
    coOrdinateSystemList.append(QString("initialScale=%1").arg(mCoOrdinateSystem.getInitialScale()));
  }
  // add the grid
  QPointF grid = mCoOrdinateSystem.getGrid();
  if (grid.x() != 2 || grid.y() != 2) {
    coOrdinateSystemList.append(QString("grid={%1, %2}").arg(grid.x()).arg(grid.y()));
  }
  // graphics annotations
  QStringList graphicsList;
  if (mShapesList.size() > 0) {
    foreach (ShapeAnnotation *pShapeAnnotation, mShapesList) {
      /* Don't add the inherited shape to the addClassAnnotation. */
      if (!pShapeAnnotation->isInheritedShape()) {
        graphicsList.append(pShapeAnnotation->getShapeAnnotation());
      }
    }
  }
  // build the annotation string
  QString annotationString;
  QString viewType = (mViewType == StringHandler::Icon) ? "Icon" : "Diagram";
  if (coOrdinateSystemList.size() > 0 && graphicsList.size() > 0) {
    annotationString = QString("annotate=%1(coordinateSystem=CoordinateSystem(%2), graphics={%3})").arg(viewType)
        .arg(coOrdinateSystemList.join(",")).arg(graphicsList.join(","));
  } else if (coOrdinateSystemList.size() > 0) {
    annotationString = QString("annotate=%1(coordinateSystem=CoordinateSystem(%2))").arg(viewType).arg(coOrdinateSystemList.join(","));
  } else if (graphicsList.size() > 0) {
    annotationString = QString("annotate=%1(graphics={%2})").arg(viewType).arg(graphicsList.join(","));
  } else {
    annotationString = QString("annotate=%1()").arg(viewType);
    /* Ticket #3731
     * Return from here since we don't want empty Icon & Diagram annotations.
     */
    if (!alwaysAdd) {
      return;
    }
  }
  // add the class annotation to model through OMC
  if (pMainWindow->getOMCProxy()->addClassAnnotation(mpModelWidget->getLibraryTreeItem()->getNameStructure(), annotationString)) {
    /* When something is added/changed in the icon layer then update the LibraryTreeItem in the Library Browser */
    if (mViewType == StringHandler::Icon) {
      mpModelWidget->getLibraryTreeItem()->handleIconUpdated();
    }
  } else {
    MessagesWidget::instance()->addGUIMessage(MessageItem(MessageItem::Modelica, "", false, 0, 0, 0, 0,
                                                          tr("Error in class annotation ") + pMainWindow->getOMCProxy()->getResult(),
                                                          Helper::scriptingKind, Helper::errorLevel));
  }
}

/*!
 * \brief GraphicsView::showGraphicsViewProperties
 * Opens the GraphicsViewProperties dialog.
 */
void GraphicsView::showGraphicsViewProperties()
{
  GraphicsViewProperties *pGraphicsViewProperties = new GraphicsViewProperties(this);
  pGraphicsViewProperties->exec();
}

/*!
 * \brief GraphicsView::showSimulationParamsDialog
 * Opens the CompositeModelSimulationParamsDialog.
 */
void GraphicsView::showSimulationParamsDialog()
{
  CompositeModelSimulationParamsDialog *pCompositeModelSimulationParamsDialog = new CompositeModelSimulationParamsDialog(this);
  pCompositeModelSimulationParamsDialog->exec();
}

/*!
 * \brief GraphicsView::showRenameDialog
 * Opens the RenameItemDialog.
 */
void GraphicsView::showRenameDialog()
{
  RenameItemDialog *pRenameItemDialog;
  pRenameItemDialog = new RenameItemDialog(mpModelWidget->getLibraryTreeItem(), MainWindow::instance());
  pRenameItemDialog->exec();
}

/*!
 * \brief GraphicsView::manhattanizeItems
 * Manhattanize the selected items by emitting GraphicsView::mouseManhattanize() SIGNAL.
 */
void GraphicsView::manhattanizeItems()
{
  mpModelWidget->beginMacro("Manhattanize by mouse");
  emit mouseManhattanize();
  mpModelWidget->updateClassAnnotationIfNeeded();
  mpModelWidget->updateModelText();
  mpModelWidget->endMacro();
}

/*!
 * \brief GraphicsView::deleteItems
 * Deletes the selected items by emitting GraphicsView::mouseDelete() SIGNAL.
 */
void GraphicsView::deleteItems()
{
  mpModelWidget->beginMacro("Deleting by mouse");
  emit mouseDelete();
  mpModelWidget->updateClassAnnotationIfNeeded();
  mpModelWidget->updateModelText();
  mpModelWidget->endMacro();
}

/*!
 * \brief GraphicsView::duplicateItems
 * Duplicates the selected items by emitting GraphicsView::mouseDuplicate() SIGNAL.
 */
void GraphicsView::duplicateItems()
{
  mpModelWidget->beginMacro("Duplicate by mouse");
  emit mouseDuplicate();
  mpModelWidget->updateClassAnnotationIfNeeded();
  mpModelWidget->updateModelText();
  mpModelWidget->endMacro();
}

/*!
 * \brief GraphicsView::rotateClockwise
 * Rotates the selected items clockwise by emitting GraphicsView::mouseRotateClockwise() SIGNAL.
 */
void GraphicsView::rotateClockwise()
{
  mpModelWidget->beginMacro("Rotate clockwise by mouse");
  emit mouseRotateClockwise();
  mpModelWidget->updateClassAnnotationIfNeeded();
  mpModelWidget->updateModelText();
  mpModelWidget->endMacro();
}

/*!
 * \brief GraphicsView::rotateAntiClockwise
 * Rotates the selected items anti clockwise by emitting GraphicsView::mouseRotateAntiClockwise() SIGNAL.
 */
void GraphicsView::rotateAntiClockwise()
{
  mpModelWidget->beginMacro("Rotate anti clockwise by mouse");
  emit mouseRotateAntiClockwise();
  mpModelWidget->updateClassAnnotationIfNeeded();
  mpModelWidget->updateModelText();
  mpModelWidget->endMacro();
}

/*!
 * \brief GraphicsView::flipHorizontal
 * Flips the selected items horizontally emitting GraphicsView::mouseFlipHorizontal() SIGNAL.
 */
void GraphicsView::flipHorizontal()
{
  mpModelWidget->beginMacro("Flip horizontal by mouse");
  emit mouseFlipHorizontal();
  mpModelWidget->updateClassAnnotationIfNeeded();
  mpModelWidget->updateModelText();
  mpModelWidget->endMacro();
}

/*!
 * \brief GraphicsView::flipVertical
 * Flips the selected items vertically emitting GraphicsView::mouseFlipVertical() SIGNAL.
 */
void GraphicsView::flipVertical()
{
  mpModelWidget->beginMacro("Flip vertical by mouse");
  emit mouseFlipVertical();
  mpModelWidget->updateClassAnnotationIfNeeded();
  mpModelWidget->updateModelText();
  mpModelWidget->endMacro();
}

/*!
 * \brief GraphicsView::setInitialState
 * Sets the state as initial.
 */
void GraphicsView::setInitialState()
{
  if (mpTransitionLineAnnotation) {
    QString startComponentName;
    if (mpTransitionLineAnnotation->getStartComponent()->getParentComponent()) {
      startComponentName = QString(mpTransitionLineAnnotation->getStartComponent()->getRootParentComponent()->getName()).append(".")
          .append(mpTransitionLineAnnotation->getStartComponent()->getName());
    } else {
      startComponentName = mpTransitionLineAnnotation->getStartComponent()->getName();
    }
    mpTransitionLineAnnotation->setStartComponentName(startComponentName);
    mpTransitionLineAnnotation->setEndComponentName("");
    mpTransitionLineAnnotation->setLineType(LineAnnotation::InitialStateType);
    mpModelWidget->getUndoStack()->push(new AddInitialStateCommand(mpTransitionLineAnnotation, true));
    mpModelWidget->updateModelText();
    setIsCreatingTransition(false);
  }
}

/*!
 * \brief GraphicsView::cancelTransition
 * Cancels the current transition.
 */
void GraphicsView::cancelTransition()
{
  if (mpTransitionLineAnnotation) {
    removeCurrentTransition();
  }
}

/*!
 * \brief GraphicsView::dragMoveEvent
 * Defines what happens when dragged and moved an object in a GraphicsView.
 * \param event - contains information of the drag operation.
 */
void GraphicsView::dragMoveEvent(QDragMoveEvent *event)
{
  // check if the class is system library
  if (mpModelWidget->getLibraryTreeItem()->isSystemLibrary() ||
      mpModelWidget->getLibraryTreeItem()->getRestriction() == StringHandler::Package) {
    event->ignore();
    return;
  }
  // read the mime data from the event
  if (event->mimeData()->hasFormat(Helper::modelicaComponentFormat) || event->mimeData()->hasFormat(Helper::modelicaFileFormat)) {
    event->setDropAction(Qt::CopyAction);
    event->accept();
  } else {
    event->ignore();
  }
}

/*!
 * \brief GraphicsView::dropEvent
 * Defines what happens when an object is dropped in a GraphicsView.
 * \param event - contains information of the drop operation.
 */
void GraphicsView::dropEvent(QDropEvent *event)
{
  setFocus();
  MainWindow *pMainWindow = MainWindow::instance();
  // check mimeData
  if (!event->mimeData()->hasFormat(Helper::modelicaComponentFormat) && !event->mimeData()->hasFormat(Helper::modelicaFileFormat)) {
    event->ignore();
    return;
  } else if (event->mimeData()->hasFormat(Helper::modelicaFileFormat)) {
    pMainWindow->openDroppedFile(event);
    event->accept();
  } else if (event->mimeData()->hasFormat(Helper::modelicaComponentFormat)) {
    // check if the class is system library
    if (mpModelWidget->getLibraryTreeItem()->isSystemLibrary()) {
      event->ignore();
      return;
    }
    QByteArray itemData = event->mimeData()->data(Helper::modelicaComponentFormat);
    QDataStream dataStream(&itemData, QIODevice::ReadOnly);
    QString className;
    dataStream >> className;
    if (addComponent(className, mapToScene(event->pos()))) {
      event->accept();
    } else {
      event->ignore();
    }
  } else {
    event->ignore();
  }
}

void GraphicsView::drawBackground(QPainter *painter, const QRectF &rect)
{
  if (mSkipBackground) {
    return;
  }
  QPen grayPen(QBrush(QColor(192, 192, 192)), 0);
  QPen lightGrayPen(QBrush(QColor(229, 229, 229)), 0);
  if (mpModelWidget->getLibraryTreeItem()->isSystemLibrary()) {
    painter->setBrush(QBrush(Qt::white, Qt::SolidPattern));
  } else if (mViewType == StringHandler::Icon) {
    painter->setBrush(QBrush(QColor(229, 244, 255), Qt::SolidPattern));
  } else {
    painter->setBrush(QBrush(QColor(242, 242, 242), Qt::SolidPattern));
  }
  // draw scene rectangle white background
  painter->setPen(Qt::NoPen);
  painter->drawRect(rect);
  painter->setBrush(QBrush(Qt::white, Qt::SolidPattern));
  painter->drawRect(getExtentRectangle());
  if (mpModelWidget->getModelWidgetContainer()->isShowGridLines() && !mpModelWidget->getLibraryTreeItem()->isSystemLibrary()) {
    painter->setBrush(Qt::NoBrush);
    painter->setPen(lightGrayPen);
    /* Draw left half vertical lines */
    int horizontalGridStep = mCoOrdinateSystem.getHorizontalGridStep() * 10;
    qreal xAxisStep = 0;
    qreal yAxisStep = rect.y();
    xAxisStep -= horizontalGridStep;
    while (xAxisStep > rect.left()) {
      painter->drawLine(QPointF(xAxisStep, yAxisStep), QPointF(xAxisStep, rect.bottom()));
      xAxisStep -= horizontalGridStep;
    }
    /* Draw right half vertical lines */
    xAxisStep = 0;
    while (xAxisStep < rect.right()) {
      painter->drawLine(QPointF(xAxisStep, yAxisStep), QPointF(xAxisStep, rect.bottom()));
      xAxisStep += horizontalGridStep;
    }
    /* Draw left half horizontal lines */
    int verticalGridStep = mCoOrdinateSystem.getVerticalGridStep() * 10;
    xAxisStep = rect.x();
    yAxisStep = 0;
    yAxisStep += verticalGridStep;
    while (yAxisStep < rect.bottom()) {
      painter->drawLine(QPointF(xAxisStep, yAxisStep), QPointF(rect.right(), yAxisStep));
      yAxisStep += verticalGridStep;
    }
    /* Draw right half horizontal lines */
    yAxisStep = 0;
    while (yAxisStep > rect.top()) {
      painter->drawLine(QPointF(xAxisStep, yAxisStep), QPointF(rect.right(), yAxisStep));
      yAxisStep -= verticalGridStep;
    }
    /* set the middle horizontal and vertical line gray */
    painter->setPen(grayPen);
    painter->drawLine(QPointF(rect.left(), 0), QPointF(rect.right(), 0));
    painter->drawLine(QPointF(0, rect.top()), QPointF(0, rect.bottom()));
  }
  // draw scene rectangle
  painter->setPen(grayPen);
  painter->drawRect(getExtentRectangle());
}

//! Defines what happens when clicking in a GraphicsView.
//! @param event contains information of the mouse click operation.
void GraphicsView::mousePressEvent(QMouseEvent *event)
{
  if (event->button() == Qt::RightButton) {
    return;
  }
  // if user is starting panning.
  if (QApplication::keyboardModifiers() == Qt::ControlModifier) {
    setIsPanning(true);
    mLastMouseEventPos = event->pos();
    QGraphicsView::mousePressEvent(event);
    return;
  }
  MainWindow *pMainWindow = MainWindow::instance();
  QPointF snappedPoint = snapPointToGrid(mapToScene(event->pos()));
  bool eventConsumed = false;
  // if left button presses and we are creating a connector
  if (isCreatingConnection()) {
    mpConnectionLineAnnotation->addPoint(snappedPoint);
    eventConsumed = true;
  } else if (isCreatingTransition()) {
    mpTransitionLineAnnotation->addPoint(snappedPoint);
    eventConsumed = true;
  } else if (pMainWindow->getLineShapeAction()->isChecked()) {
    /* if line shape tool button is checked then create a line */
    createLineShape(snappedPoint);
  } else if (pMainWindow->getPolygonShapeAction()->isChecked()) {
    /* if polygon shape tool button is checked then create a polygon */
    createPolygonShape(snappedPoint);
  } else if (pMainWindow->getRectangleShapeAction()->isChecked()) {
    /* if rectangle shape tool button is checked then create a rectangle */
    createRectangleShape(snappedPoint);
  } else if (pMainWindow->getEllipseShapeAction()->isChecked()) {
    /* if ellipse shape tool button is checked then create an ellipse */
    createEllipseShape(snappedPoint);
  } else if (pMainWindow->getTextShapeAction()->isChecked()) {
    /* if text shape tool button is checked then create a text */
    createTextShape(snappedPoint);
    eventConsumed = true;
  } else if (pMainWindow->getBitmapShapeAction()->isChecked()) {
    /* if bitmap shape tool button is checked then create a bitmap */
    createBitmapShape(snappedPoint);
    eventConsumed = true;
  } else if (dynamic_cast<ResizerItem*>(itemAt(event->pos()))) {
    // do nothing if resizer item is clicked. It will be handled in its class mousePressEvent();
  } else {
    // this flag is just used to have separate identity for if statement in mouse release event of graphicsview
    setIsMovingComponentsAndShapes(true);
    // save the position of all components
    foreach (Component *pComponent, mComponentsList) {
      pComponent->setOldPosition(pComponent->pos());
      pComponent->setOldScenePosition(pComponent->scenePos());
    }
    // save the position of all shapes
    foreach (ShapeAnnotation *pShapeAnnotation, mShapesList) {
      pShapeAnnotation->setOldScenePosition(pShapeAnnotation->scenePos());
    }
    // save annotations of all connections
    foreach (LineAnnotation *pConnectionLineAnnotation, mConnectionsList) {
      pConnectionLineAnnotation->setOldAnnotation(pConnectionLineAnnotation->getOMCShapeAnnotation());
    }
    // save annotations of all transitions
    foreach (LineAnnotation *pTransitionLineAnnotation, mTransitionsList) {
      pTransitionLineAnnotation->setOldAnnotation(pTransitionLineAnnotation->getOMCShapeAnnotation());
    }
    // save annotations of all initial states
    foreach (LineAnnotation *pInitialStateLineAnnotation, mInitialStatesList) {
      pInitialStateLineAnnotation->setOldAnnotation(pInitialStateLineAnnotation->getOMCShapeAnnotation());
    }
  }
  // if some item is clicked
  if (Component *pComponent = connectorComponentAtPosition(event->pos())) {
    if (!isCreatingConnection()) {
      mpClickedComponent = pComponent;
    } else if (isCreatingConnection()) {
      addConnection(pComponent);  // end the connection
      eventConsumed = true; // consume the event so that connection line or end component will not become selected
    }
  } else if (Component *pComponent = stateComponentAtPosition(event->pos())) {
    if (!isCreatingTransition()) {
      mpClickedState = pComponent;
    } else if (isCreatingTransition()) {
      addTransition(pComponent);  // end the transition
      eventConsumed = true; // consume the event so that transition line or end component will not become selected
    }
  }
  if (!eventConsumed) {
    /* Ticket:4379 Select multiple objects with [Shift] key (not with [Control] key)
     * To provide multi select we switch the shift key with control.
     */
    if (event->modifiers() & Qt::ShiftModifier) {
      event->setModifiers((event->modifiers() & ~Qt::ShiftModifier) | Qt::ControlModifier);
    }
    QGraphicsView::mousePressEvent(event);
  }
}

/*!
 * \brief GraphicsView::mouseMoveEvent
 * Defines what happens when the mouse is moving in a GraphicsView.
 * \param event contains information of the mouse moving operation.
 */
void GraphicsView::mouseMoveEvent(QMouseEvent *event)
{
  // if we are in panning mode
  if (isPanning()) {
    QScrollBar *pHorizontalScrollBar = horizontalScrollBar();
    QScrollBar *pVerticalScrollBar = verticalScrollBar();
    QPoint delta = event->pos() - mLastMouseEventPos;
    mLastMouseEventPos = event->pos();
    pHorizontalScrollBar->setValue(pHorizontalScrollBar->value() + (isRightToLeft() ? delta.x() : -delta.x()));
    pVerticalScrollBar->setValue(pVerticalScrollBar->value() - delta.y());
    QGraphicsView::mouseMoveEvent(event);
    return;
  }
  // update the position label
  Label *pPositionLabel = MainWindow::instance()->getPositionLabel();
  pPositionLabel->setText(QString("X: %1, Y: %2").arg(QString::number(qRound(mapToScene(event->pos()).x())))
                          .arg(QString::number(qRound(mapToScene(event->pos()).y()))));
  QPointF snappedPoint = snapPointToGrid(mapToScene(event->pos()));
  // if user mouse over connector show Qt::CrossCursor.
  bool setCrossCursor = false;
  if (connectorComponentAtPosition(event->pos()) || stateComponentAtPosition(event->pos())) {
    setCrossCursor = true;
    /* If setOverrideCursor() has been called twice, calling restoreOverrideCursor() will activate the first cursor set.
   * Calling this function a second time restores the original widgets' cursors.
   * So we only set the cursor if it is not already Qt::CrossCursor.
   */
    if (!QApplication::overrideCursor() || QApplication::overrideCursor()->shape() != Qt::CrossCursor) {
      QApplication::setOverrideCursor(Qt::CrossCursor);
    }
  }
  // if user mouse is not on connector then reset the cursor.
  if (!setCrossCursor && QApplication::overrideCursor()) {
    QApplication::restoreOverrideCursor();
  }
  //If creating connector, the end port shall be updated to the mouse position.
  if (isCreatingConnection()) {
    mpConnectionLineAnnotation->updateEndPoint(snappedPoint);
    mpConnectionLineAnnotation->update();
  } else if (isCreatingTransition()) {
    mpTransitionLineAnnotation->updateEndPoint(snappedPoint);
    mpTransitionLineAnnotation->update();
  } else if (isCreatingLineShape()) {
    mpLineShapeAnnotation->updateEndPoint(snappedPoint);
    mpLineShapeAnnotation->update();
  } else if (isCreatingPolygonShape()) {
    mpPolygonShapeAnnotation->updateEndPoint(snappedPoint);
    mpPolygonShapeAnnotation->update();
  } else if (isCreatingRectangleShape()) {
    mpRectangleShapeAnnotation->updateEndExtent(snappedPoint);
    mpRectangleShapeAnnotation->update();
  } else if (isCreatingEllipseShape()) {
    mpEllipseShapeAnnotation->updateEndExtent(snappedPoint);
    mpEllipseShapeAnnotation->update();
  } else if (isCreatingTextShape()) {
    mpTextShapeAnnotation->updateEndExtent(snappedPoint);
    mpTextShapeAnnotation->update();
  } else if (isCreatingBitmapShape()) {
    mpBitmapShapeAnnotation->updateEndExtent(snappedPoint);
    mpBitmapShapeAnnotation->update();
  } else if (mpClickedComponent) {
    addConnection(mpClickedComponent);  // start the connection
    if (mpClickedComponent) { // if we creating a connection then don't select the starting component.
      mpClickedComponent->setSelected(false);
    }
  } else if (mpClickedState) {
    addTransition(mpClickedState);  // start the transition
    if (mpClickedState) { // if we creating a transition then don't select the starting state.
      mpClickedState->setSelected(false);
    }
  }
  QGraphicsView::mouseMoveEvent(event);
}

void GraphicsView::mouseReleaseEvent(QMouseEvent *event)
{
  if (event->button() == Qt::RightButton) {
    return;
  }
  setIsPanning(false);
  mpClickedComponent = 0;
  mpClickedState = 0;
  if (isMovingComponentsAndShapes()) {
    setIsMovingComponentsAndShapes(false);
    bool hasComponentMoved = false;
    bool hasShapeMoved = false;
    bool beginMacro = false;
    // if component position is really changed then update component annotation
    foreach (Component *pComponent, mComponentsList) {
      if (pComponent->getOldPosition() != pComponent->pos()) {
        if (!beginMacro) {
          mpModelWidget->beginMacro("Move items by mouse");
          beginMacro = true;
        }
        Transformation oldTransformation = pComponent->mTransformation;
        QPointF positionDifference = pComponent->scenePos() - pComponent->getOldScenePosition();
        pComponent->mTransformation.adjustPosition(positionDifference.x(), positionDifference.y());
        mpModelWidget->getUndoStack()->push(new UpdateComponentTransformationsCommand(pComponent, oldTransformation,
                                                                                      pComponent->mTransformation));
        hasComponentMoved = true;
      }
    }
    // if shape position is changed then update class annotation
    foreach (ShapeAnnotation *pShapeAnnotation, mShapesList) {
      if (pShapeAnnotation->getOldScenePosition() != pShapeAnnotation->scenePos()) {
        if (!beginMacro) {
          mpModelWidget->beginMacro("Move items by mouse");
          beginMacro = true;
        }
        QString oldAnnotation = pShapeAnnotation->getOMCShapeAnnotation();
        pShapeAnnotation->mTransformation.setOrigin(pShapeAnnotation->scenePos());
        bool state = pShapeAnnotation->flags().testFlag(QGraphicsItem::ItemSendsGeometryChanges);
        pShapeAnnotation->setFlag(QGraphicsItem::ItemSendsGeometryChanges, false);
        pShapeAnnotation->setPos(0, 0);
        pShapeAnnotation->setFlag(QGraphicsItem::ItemSendsGeometryChanges, state);
        pShapeAnnotation->setTransform(pShapeAnnotation->mTransformation.getTransformationMatrix());
        pShapeAnnotation->setOrigin(pShapeAnnotation->mTransformation.getPosition());
        QString newAnnotation = pShapeAnnotation->getOMCShapeAnnotation();
        mpModelWidget->getUndoStack()->push(new UpdateShapeCommand(pShapeAnnotation, oldAnnotation, newAnnotation));
        hasShapeMoved = true;
      }
    }
    if (hasShapeMoved) {
      addClassAnnotation();
    }
    if (hasComponentMoved || hasShapeMoved) {
      mpModelWidget->updateModelText();
    }
    // if we have started he undo stack macro then we should end it.
    if (beginMacro) {
      mpModelWidget->endMacro();
    }
  }
  /* Ticket:4379 Select multiple objects with [Shift] key (not with [Control] key)
   * To provide multi select we switch the shift key with control.
   * Yes we need to do this in both mousePressEvent and mouseReleaseEvent.
   */
  if (event->modifiers() & Qt::ShiftModifier) {
    event->setModifiers((event->modifiers() & ~Qt::ShiftModifier) | Qt::ControlModifier);
  }
  QGraphicsView::mouseReleaseEvent(event);
}

void GraphicsView::mouseDoubleClickEvent(QMouseEvent *event)
{
  MainWindow *pMainWindow = MainWindow::instance();
  if (isCreatingLineShape()) {
    // finish creating the line
    setIsCreatingLineShape(false);
    // set the transformation matrix
    mpLineShapeAnnotation->setOrigin(mpLineShapeAnnotation->sceneBoundingRect().center());
    mpLineShapeAnnotation->adjustPointsWithOrigin();
    mpLineShapeAnnotation->initializeTransformation();
    // draw corner items for the Line shape
    mpLineShapeAnnotation->removePoint(mpLineShapeAnnotation->getPoints().size() - 1);
    mpLineShapeAnnotation->drawCornerItems();
    mpLineShapeAnnotation->setSelected(true);
    // make the toolbar button of line unchecked
    pMainWindow->getLineShapeAction()->setChecked(false);
    pMainWindow->getConnectModeAction()->setChecked(true);
    mpModelWidget->getLibraryTreeItem()->emitShapeAdded(mpLineShapeAnnotation, this);
    mpModelWidget->updateClassAnnotationIfNeeded();
    mpModelWidget->updateModelText();
    return;
  } else if (isCreatingPolygonShape()) {
    // finish creating the polygon
    setIsCreatingPolygonShape(false);
    // set the transformation matrix
    mpPolygonShapeAnnotation->setOrigin(roundPoint(mpPolygonShapeAnnotation->sceneBoundingRect().center()));
    mpPolygonShapeAnnotation->adjustPointsWithOrigin();
    mpPolygonShapeAnnotation->initializeTransformation();
    // draw corner items for the polygon shape
    mpPolygonShapeAnnotation->removePoint(mpPolygonShapeAnnotation->getPoints().size() - 1);
    mpPolygonShapeAnnotation->drawCornerItems();
    mpPolygonShapeAnnotation->setSelected(true);
    // make the toolbar button of polygon unchecked
    pMainWindow->getPolygonShapeAction()->setChecked(false);
    pMainWindow->getConnectModeAction()->setChecked(true);
    mpModelWidget->getLibraryTreeItem()->emitShapeAdded(mpPolygonShapeAnnotation, this);
    mpModelWidget->updateClassAnnotationIfNeeded();
    mpModelWidget->updateModelText();
    return;
  }
  ShapeAnnotation *pShapeAnnotation = dynamic_cast<ShapeAnnotation*>(itemAt(event->pos()));
  /* Double click on Component also end up here.
   * But we don't have GraphicsView for the shapes inside the Component so we can go out of this block.
   */
  if (!isCreatingConnection() && !isCreatingTransition() && pShapeAnnotation && pShapeAnnotation->getGraphicsView()) {
    if (mpModelWidget->getLibraryTreeItem()->getLibraryType() == LibraryTreeItem::Modelica) {
      LineAnnotation *pTransitionLineAnnotation = dynamic_cast<LineAnnotation*>(pShapeAnnotation);
      if (pTransitionLineAnnotation && pTransitionLineAnnotation->getLineType() == LineAnnotation::TransitionType) {
        pShapeAnnotation->editTransition();
      } else {
        pShapeAnnotation->showShapeProperties();
      }
      return;
    } else if (mpModelWidget->getLibraryTreeItem()->getLibraryType() == LibraryTreeItem::CompositeModel) {
      pShapeAnnotation->showShapeAttributes();
      return;
    }
  }
  // handle double click on the Component.
  QGraphicsItem *pGraphicsItem = itemAt(event->pos());
  if (pGraphicsItem && pGraphicsItem->parentItem()) {
    Component *pComponent = dynamic_cast<Component*>(pGraphicsItem->parentItem());
    if (pComponent) {
      Component *pRootComponent = pComponent->getRootParentComponent();
      if (pRootComponent) {
        if (mpModelWidget->getLibraryTreeItem()->getLibraryType() == LibraryTreeItem::CompositeModel) {
          pRootComponent->showSubModelAttributes();
          return;
        } else {
          removeCurrentConnection();
          removeCurrentTransition();
          /* ticket:4401 Open component class with shift + double click */
          if (QApplication::keyboardModifiers() == Qt::ShiftModifier) {
            pRootComponent->openClass();
            return;
          } else {
            pRootComponent->showParameters();
            return;
          }
        }
      }
    }
  }
  QGraphicsView::mouseDoubleClickEvent(event);
}

/*!
 * \brief GraphicsView::focusOutEvent
 * \param event
 */
void GraphicsView::focusOutEvent(QFocusEvent *event)
{
  // makesure we reset the Qt::CrossCursor
  if (QApplication::overrideCursor() && QApplication::overrideCursor()->shape() == Qt::CrossCursor) {
    QApplication::restoreOverrideCursor();
  }
  QGraphicsView::focusOutEvent(event);
}

void GraphicsView::keyPressEvent(QKeyEvent *event)
{
  // save annotations of all connections
  foreach (LineAnnotation *pConnectionLineAnnotation, mConnectionsList) {
    pConnectionLineAnnotation->setOldAnnotation(pConnectionLineAnnotation->getOMCShapeAnnotation());
  }
  // save annotations of all transitions
  foreach (LineAnnotation *pTransitionLineAnnotation, mTransitionsList) {
    pTransitionLineAnnotation->setOldAnnotation(pTransitionLineAnnotation->getOMCShapeAnnotation());
  }
  // save annotations of all initial states
  foreach (LineAnnotation *pInitialStateLineAnnotation, mInitialStatesList) {
    pInitialStateLineAnnotation->setOldAnnotation(pInitialStateLineAnnotation->getOMCShapeAnnotation());
  }
  bool shiftModifier = event->modifiers().testFlag(Qt::ShiftModifier);
  bool controlModifier = event->modifiers().testFlag(Qt::ControlModifier);
  if (event->key() == Qt::Key_Delete && isAnyItemSelectedAndEditable(event->key())) {
    mpModelWidget->beginMacro("Deleting by key press");
    emit keyPressDelete();
    mpModelWidget->updateClassAnnotationIfNeeded();
    mpModelWidget->updateModelText();
    mpModelWidget->endMacro();
  } else if (!shiftModifier && !controlModifier && event->key() == Qt::Key_Up && isAnyItemSelectedAndEditable(event->key())) {
    mpModelWidget->beginMacro("Move up by key press");
    emit keyPressUp();
    mpModelWidget->endMacro();
  } else if (shiftModifier && !controlModifier && event->key() == Qt::Key_Up && isAnyItemSelectedAndEditable(event->key())) {
    mpModelWidget->beginMacro("Move shift up by key press");
    emit keyPressShiftUp();
    mpModelWidget->endMacro();
  } else if (!shiftModifier && controlModifier && event->key() == Qt::Key_Up && isAnyItemSelectedAndEditable(event->key())) {
    mpModelWidget->beginMacro("Move control up by key press");
    emit keyPressCtrlUp();
    mpModelWidget->endMacro();
  } else if (!shiftModifier && !controlModifier && event->key() == Qt::Key_Down && isAnyItemSelectedAndEditable(event->key())) {
    mpModelWidget->beginMacro("Move down by key press");
    emit keyPressDown();
    mpModelWidget->endMacro();
  } else if (shiftModifier && !controlModifier && event->key() == Qt::Key_Down && isAnyItemSelectedAndEditable(event->key())) {
    mpModelWidget->beginMacro("Move shift down by key press");
    emit keyPressShiftDown();
    mpModelWidget->endMacro();
  } else if (!shiftModifier && controlModifier && event->key() == Qt::Key_Down && isAnyItemSelectedAndEditable(event->key())) {
    mpModelWidget->beginMacro("Move control down by key press");
    emit keyPressCtrlDown();
    mpModelWidget->endMacro();
  } else if (!shiftModifier && !controlModifier && event->key() == Qt::Key_Left && isAnyItemSelectedAndEditable(event->key())) {
    mpModelWidget->beginMacro("Move left by key press");
    emit keyPressLeft();
    mpModelWidget->endMacro();
  } else if (shiftModifier && !controlModifier && event->key() == Qt::Key_Left && isAnyItemSelectedAndEditable(event->key())) {
    mpModelWidget->beginMacro("Move shift left by key press");
    emit keyPressShiftLeft();
    mpModelWidget->endMacro();
  } else if (!shiftModifier && controlModifier && event->key() == Qt::Key_Left && isAnyItemSelectedAndEditable(event->key())) {
    mpModelWidget->beginMacro("Move control left by key press");
    emit keyPressCtrlLeft();
    mpModelWidget->endMacro();
  } else if (!shiftModifier && !controlModifier && event->key() == Qt::Key_Right && isAnyItemSelectedAndEditable(event->key())) {
    mpModelWidget->beginMacro("Move right by key press");
    emit keyPressRight();
    mpModelWidget->endMacro();
  } else if (shiftModifier && !controlModifier && event->key() == Qt::Key_Right && isAnyItemSelectedAndEditable(event->key())) {
    mpModelWidget->beginMacro("Move shift right by key press");
    emit keyPressShiftRight();
    mpModelWidget->endMacro();
  } else if (!shiftModifier && controlModifier && event->key() == Qt::Key_Right && isAnyItemSelectedAndEditable(event->key())) {
    mpModelWidget->beginMacro("Move control right by key press");
    emit keyPressCtrlRight();
    mpModelWidget->endMacro();
  } else if (controlModifier && event->key() == Qt::Key_A) {
    selectAll();
  } else if (controlModifier && event->key() == Qt::Key_D && isAnyItemSelectedAndEditable(event->key())) {
    mpModelWidget->beginMacro("Duplicate by key press");
    emit keyPressDuplicate();
    mpModelWidget->endMacro();
  } else if (!shiftModifier && controlModifier && event->key() == Qt::Key_R && isAnyItemSelectedAndEditable(event->key())) {
    mpModelWidget->beginMacro("Rotate clockwise by key press");
    emit keyPressRotateClockwise();
    mpModelWidget->endMacro();
  } else if (shiftModifier && controlModifier && event->key() == Qt::Key_R && isAnyItemSelectedAndEditable(event->key())) {
    mpModelWidget->beginMacro("Rotate anti clockwise by key press");
    emit keyPressRotateAntiClockwise();
    mpModelWidget->endMacro();
  } else if (!shiftModifier && !controlModifier && event->key() == Qt::Key_H && isAnyItemSelectedAndEditable(event->key())) {
    mpModelWidget->beginMacro("Flip horizontal by key press");
    emit keyPressFlipHorizontal();
    mpModelWidget->endMacro();
  } else if (!shiftModifier && !controlModifier && event->key() == Qt::Key_V && isAnyItemSelectedAndEditable(event->key())) {
    mpModelWidget->beginMacro("Flip vertical by key press");
    emit keyPressFlipVertical();
    mpModelWidget->endMacro();
  } else if (shiftModifier && !controlModifier && (event->key() == Qt::Key_Enter || event->key() == Qt::Key_Return)) {
    /* ticket:4401 Open component class with shift + Enter */
    QList<QGraphicsItem*> selectedItems = scene()->selectedItems();
    if (selectedItems.size() == 1) {
      Component *pComponent = dynamic_cast<Component*>(selectedItems.at(0));
      if (pComponent) {
        Component *pRootComponent = pComponent->getRootParentComponent();
        if (pRootComponent) {
          pRootComponent->openClass();
        }
      }
    }
  } else if (event->key() == Qt::Key_Escape && isCreatingConnection()) {
    removeCurrentConnection();
  } else if (event->key() == Qt::Key_Escape && isCreatingTransition()) {
    removeCurrentTransition();
  } else {
    QGraphicsView::keyPressEvent(event);
  }
}

//! Defines what shall happen when a key is released.
//! @param event contains information about the keypress operation.
void GraphicsView::keyReleaseEvent(QKeyEvent *event)
{
  /* if user has pressed and hold the key. */
  if (event->isAutoRepeat()) {
    return QGraphicsView::keyReleaseEvent(event);
  }
  bool shiftModifier = event->modifiers().testFlag(Qt::ShiftModifier);
  bool controlModifier = event->modifiers().testFlag(Qt::ControlModifier);
  /* handle keys */
  if (!shiftModifier && !controlModifier && event->key() == Qt::Key_Up && isAnyItemSelectedAndEditable(event->key())) {
    mpModelWidget->updateClassAnnotationIfNeeded();
    mpModelWidget->updateModelText();
  } else if (shiftModifier && !controlModifier && event->key() == Qt::Key_Up && isAnyItemSelectedAndEditable(event->key())) {
    mpModelWidget->updateClassAnnotationIfNeeded();
    mpModelWidget->updateModelText();
  } else if (!shiftModifier && controlModifier && event->key() == Qt::Key_Up && isAnyItemSelectedAndEditable(event->key())) {
    mpModelWidget->updateClassAnnotationIfNeeded();
    mpModelWidget->updateModelText();
  } else if (!shiftModifier && !controlModifier && event->key() == Qt::Key_Down && isAnyItemSelectedAndEditable(event->key())) {
    mpModelWidget->updateClassAnnotationIfNeeded();
    mpModelWidget->updateModelText();
  } else if (shiftModifier && !controlModifier && event->key() == Qt::Key_Down && isAnyItemSelectedAndEditable(event->key())) {
    mpModelWidget->updateClassAnnotationIfNeeded();
    mpModelWidget->updateModelText();
  } else if (!shiftModifier && controlModifier && event->key() == Qt::Key_Down && isAnyItemSelectedAndEditable(event->key())) {
    mpModelWidget->updateClassAnnotationIfNeeded();
    mpModelWidget->updateModelText();
  } else if (!shiftModifier && !controlModifier && event->key() == Qt::Key_Left && isAnyItemSelectedAndEditable(event->key())) {
    mpModelWidget->updateClassAnnotationIfNeeded();
    mpModelWidget->updateModelText();
  } else if (shiftModifier && !controlModifier && event->key() == Qt::Key_Left && isAnyItemSelectedAndEditable(event->key())) {
    mpModelWidget->updateClassAnnotationIfNeeded();
    mpModelWidget->updateModelText();
  } else if (!shiftModifier && controlModifier && event->key() == Qt::Key_Left && isAnyItemSelectedAndEditable(event->key())) {
    mpModelWidget->updateClassAnnotationIfNeeded();
    mpModelWidget->updateModelText();
  } else if (!shiftModifier && !controlModifier && event->key() == Qt::Key_Right && isAnyItemSelectedAndEditable(event->key())) {
    mpModelWidget->updateClassAnnotationIfNeeded();
    mpModelWidget->updateModelText();
  } else if (shiftModifier && !controlModifier && event->key() == Qt::Key_Right && isAnyItemSelectedAndEditable(event->key())) {
    mpModelWidget->updateClassAnnotationIfNeeded();
    mpModelWidget->updateModelText();
  } else if (!shiftModifier && controlModifier && event->key() == Qt::Key_Right && isAnyItemSelectedAndEditable(event->key())) {
    mpModelWidget->updateClassAnnotationIfNeeded();
    mpModelWidget->updateModelText();
  } else if (controlModifier && event->key() == Qt::Key_D && isAnyItemSelectedAndEditable(event->key())) {
    mpModelWidget->updateClassAnnotationIfNeeded();
    mpModelWidget->updateModelText();
  } else if (!shiftModifier && controlModifier && event->key() == Qt::Key_R && isAnyItemSelectedAndEditable(event->key())) {
    mpModelWidget->updateClassAnnotationIfNeeded();
    mpModelWidget->updateModelText();
  } else if (shiftModifier && controlModifier && event->key() == Qt::Key_R && isAnyItemSelectedAndEditable(event->key())) {
    mpModelWidget->updateClassAnnotationIfNeeded();
    mpModelWidget->updateModelText();
  } else if (!shiftModifier && !controlModifier && event->key() == Qt::Key_H && isAnyItemSelectedAndEditable(event->key())) {
    mpModelWidget->updateClassAnnotationIfNeeded();
    mpModelWidget->updateModelText();
  } else if (!shiftModifier && !controlModifier && event->key() == Qt::Key_V && isAnyItemSelectedAndEditable(event->key())) {
    mpModelWidget->updateClassAnnotationIfNeeded();
    mpModelWidget->updateModelText();
  } else {
    QGraphicsView::keyReleaseEvent(event);
  }
}

void GraphicsView::contextMenuEvent(QContextMenuEvent *event)
{
  /* If we are creating the connection OR creating any shape then don't show context menu */
  if (isCreatingConnection() ||
      isCreatingLineShape() ||
      isCreatingPolygonShape() ||
      isCreatingRectangleShape() ||
      isCreatingEllipseShape() ||
      isCreatingTextShape()) {
    return;
  }
  // if creating a transition
  if (isCreatingTransition()) {
    QMenu menu(MainWindow::instance());
    menu.addAction(mpSetInitialStateAction);
    menu.addSeparator();
    menu.addAction(mpCancelTransitionAction);
    menu.exec(event->globalPos());
    return;
  }
  // if some item is right clicked then don't show graphics view context menu
  if (!itemAt(event->pos())) {
    QMenu menu(MainWindow::instance());
    menu.addAction(MainWindow::instance()->getExportAsImageAction());
    menu.addAction(MainWindow::instance()->getExportToClipboardAction());
    menu.addSeparator();
    menu.addAction(MainWindow::instance()->getExportToOMNotebookAction());
    menu.addSeparator();
    menu.addAction(MainWindow::instance()->getPrintModelAction());
    if (mpModelWidget->getLibraryTreeItem()->getLibraryType() == LibraryTreeItem::Modelica) {
      menu.addSeparator();
      menu.addAction(mpPropertiesAction);
    } else if (mpModelWidget->getLibraryTreeItem()->getLibraryType() == LibraryTreeItem::CompositeModel) {
      menu.addSeparator();
      menu.addAction(mpRenameAction);
      menu.addSeparator();
      menu.addAction(mpSimulationParamsAction);
    }
    menu.exec(event->globalPos());
    return;         // return from it because at a time we only want one context menu.
  }
  QGraphicsView::contextMenuEvent(event);
}

void GraphicsView::resizeEvent(QResizeEvent *event)
{
  fitInViewInternal();
  QGraphicsView::resizeEvent(event);
}

/*!
 * \brief GraphicsView::wheelEvent
 * Reimplementation of QGraphicsView::wheelEvent.
 * Allows zooming with mouse.
 * \param event
 */
void GraphicsView::wheelEvent(QWheelEvent *event)
{
  int numDegrees = event->delta() / 8;
  int numSteps = numDegrees * 3;
  bool controlModifier = event->modifiers().testFlag(Qt::ControlModifier);
  bool shiftModifier = event->modifiers().testFlag(Qt::ShiftModifier);
  // If Ctrl key is pressed and user has scrolled vertically then Zoom In/Out based on the scroll distance.
  if (event->orientation() == Qt::Vertical && controlModifier) {
    if (event->delta() > 0) {
      zoomIn();
    } else {
      zoomOut();
    }
  } else if ((event->orientation() == Qt::Horizontal) || (event->orientation() == Qt::Vertical && shiftModifier)) {
    // If Shift key is pressed and user has scrolled vertically then scroll the horizontal scrollbars.
    // If user has scrolled horizontally then scroll the horizontal scrollbars.
    horizontalScrollBar()->setValue(horizontalScrollBar()->value() - numSteps);
  } else if (event->orientation() == Qt::Vertical) {
    // If user has scrolled vertically then scroll the vertical scrollbars.
    verticalScrollBar()->setValue(verticalScrollBar()->value() - numSteps);
  } else {
    QGraphicsView::wheelEvent(event);
  }
}

/*!
 * \brief GraphicsView::leaveEvent
 * Reimplementation of QGraphicsView::leaveEvent.
 * Clears the position label in the status bar.
 * \param event
 */
void GraphicsView::leaveEvent(QEvent *event)
{
  // clear the position label
  MainWindow::instance()->getPositionLabel()->clear();
  QGraphicsView::leaveEvent(event);
}

WelcomePageWidget::WelcomePageWidget(QWidget *pParent)
  : QWidget(pParent)
{
  // main frame
  mpMainFrame = new QFrame;
  mpMainFrame->setContentsMargins(0, 0, 0, 0);
  mpMainFrame->setStyleSheet("QFrame{color:gray;}");
  // top frame
  mpTopFrame = new QFrame;
  mpTopFrame->setStyleSheet("QFrame{background-color: qlineargradient(x1: 0, y1: 0, x2: 0, y2: 1, stop: 0 #828282, stop: 1 #5e5e5e);}");
  // top frame pixmap
  mpPixmapLabel = new Label;
  QPixmap pixmap(":/Resources/icons/omedit.png");
  mpPixmapLabel->setPixmap(pixmap.scaled(75, 72, Qt::KeepAspectRatio, Qt::SmoothTransformation));
  mpPixmapLabel->setStyleSheet("background-color : transparent;");
  // top frame heading
  mpHeadingLabel = Utilities::getHeadingLabel(QString(Helper::applicationName).append(" - ").append(Helper::applicationIntroText));
  mpHeadingLabel->setStyleSheet("background-color : transparent; color : white;");
#ifndef Q_OS_MAC
  mpHeadingLabel->setGraphicsEffect(new QGraphicsDropShadowEffect);
#endif
  mpHeadingLabel->setElideMode(Qt::ElideMiddle);
  // top frame layout
  QHBoxLayout *topFrameLayout = new QHBoxLayout;
  topFrameLayout->setAlignment(Qt::AlignLeft);
  topFrameLayout->addWidget(mpPixmapLabel);
  topFrameLayout->addWidget(mpHeadingLabel);
  mpTopFrame->setLayout(topFrameLayout);
  // RecentFiles Frame
  mpRecentFilesFrame = new QFrame;
  mpRecentFilesFrame->setFrameShape(QFrame::StyledPanel);
  mpRecentFilesFrame->setStyleSheet("QFrame{background-color: white;}");
  // recent items list
  mpRecentFilesLabel = Utilities::getHeadingLabel(tr("Recent Files"));
  mpNoRecentFileLabel = new Label(tr("No recent files found."));
  mpRecentItemsList = new QListWidget;
  mpRecentItemsList->setObjectName("RecentItemsList");
  mpRecentItemsList->setContentsMargins(0, 0, 0, 0);
  mpRecentItemsList->setSpacing(5);
  mpRecentItemsList->setFrameStyle(QFrame::NoFrame);
  mpRecentItemsList->setViewMode(QListView::ListMode);
  mpRecentItemsList->setMovement(QListView::Static);
  mpRecentItemsList->setIconSize(Helper::iconSize);
  mpRecentItemsList->setCurrentRow(0, QItemSelectionModel::Select);
  connect(mpRecentItemsList, SIGNAL(itemClicked(QListWidgetItem*)), SLOT(openRecentFileItem(QListWidgetItem*)));
  mpClearRecentFilesListButton = new QPushButton(tr("Clear Recent Files"));
  mpClearRecentFilesListButton->setStyleSheet("QPushButton{padding: 5px 15px 5px 15px;}");
  connect(mpClearRecentFilesListButton, SIGNAL(clicked()), MainWindow::instance(), SLOT(clearRecentFilesList()));
  // RecentFiles Frame layout
  QVBoxLayout *recentFilesFrameVBLayout = new QVBoxLayout;
  recentFilesFrameVBLayout->addWidget(mpRecentFilesLabel);
  recentFilesFrameVBLayout->addWidget(mpNoRecentFileLabel);
  recentFilesFrameVBLayout->addWidget(mpRecentItemsList);
  QHBoxLayout *recentFilesHBLayout = new QHBoxLayout;
  recentFilesHBLayout->addWidget(mpClearRecentFilesListButton, 0, Qt::AlignLeft);
  recentFilesFrameVBLayout->addLayout(recentFilesHBLayout);
  mpRecentFilesFrame->setLayout(recentFilesFrameVBLayout);
  // LatestNews Frame
  mpLatestNewsFrame = new QFrame;
  mpLatestNewsFrame->setFrameShape(QFrame::StyledPanel);
  mpLatestNewsFrame->setStyleSheet("QFrame{background-color: white;}");
  /* Read the show latest news settings */
  if (!OptionsDialog::instance()->getGeneralSettingsPage()->getShowLatestNewsCheckBox()->isChecked()) {
    mpLatestNewsFrame->setVisible(false);
  }
  // latest news
  mpLatestNewsLabel = Utilities::getHeadingLabel(tr("Latest News"));
  mpNoLatestNewsLabel = new Label;
  mpLatestNewsListWidget = new QListWidget;
  mpLatestNewsListWidget->setObjectName("LatestNewsList");
  mpLatestNewsListWidget->setContentsMargins(0, 0, 0, 0);
  mpLatestNewsListWidget->setSpacing(5);
  mpLatestNewsListWidget->setFrameStyle(QFrame::NoFrame);
  mpLatestNewsListWidget->setViewMode(QListView::ListMode);
  mpLatestNewsListWidget->setMovement(QListView::Static);
  mpLatestNewsListWidget->setIconSize(Helper::iconSize);
  mpLatestNewsListWidget->setCurrentRow(0, QItemSelectionModel::Select);
  mpReloadLatestNewsButton = new QPushButton(Helper::reload);
  mpReloadLatestNewsButton->setStyleSheet("QPushButton{padding: 5px 15px 5px 15px;}");
  connect(mpReloadLatestNewsButton, SIGNAL(clicked()), SLOT(addLatestNewsListItems()));
  mpVisitWebsiteLabel = new Label(tr("For more details visit our website <u><a href=\"http://www.openmodelica.org\">www.openmodelica.org</a></u>"));
  mpVisitWebsiteLabel->setTextFormat(Qt::RichText);
  mpVisitWebsiteLabel->setTextInteractionFlags(mpVisitWebsiteLabel->textInteractionFlags() | Qt::LinksAccessibleByMouse | Qt::LinksAccessibleByKeyboard);
  mpVisitWebsiteLabel->setOpenExternalLinks(true);
  connect(mpLatestNewsListWidget, SIGNAL(itemClicked(QListWidgetItem*)), SLOT(openLatestNewsItem(QListWidgetItem*)));
  // Latest News Frame layout
  QVBoxLayout *latestNewsFrameVBLayout = new QVBoxLayout;
  latestNewsFrameVBLayout->addWidget(mpLatestNewsLabel);
  latestNewsFrameVBLayout->addWidget(mpNoLatestNewsLabel);
  latestNewsFrameVBLayout->addWidget(mpLatestNewsListWidget);
  QHBoxLayout *latestNewsFrameHBLayout = new QHBoxLayout;
  latestNewsFrameHBLayout->addWidget(mpReloadLatestNewsButton, 0, Qt::AlignLeft);
  latestNewsFrameHBLayout->addWidget(mpVisitWebsiteLabel, 0, Qt::AlignRight);
  latestNewsFrameVBLayout->addLayout(latestNewsFrameHBLayout);
  mpLatestNewsFrame->setLayout(latestNewsFrameVBLayout);
  // create http object for request
  mpLatestNewsNetworkAccessManager = new QNetworkAccessManager;
  connect(mpLatestNewsNetworkAccessManager, SIGNAL(finished(QNetworkReply*)), SLOT(readLatestNewsXML(QNetworkReply*)));
  addLatestNewsListItems();
  // splitter
  mpSplitter = new QSplitter;
  /* Read the welcome page view settings */
  switch (OptionsDialog::instance()->getGeneralSettingsPage()->getWelcomePageView()){
    case 2:
      mpSplitter->setOrientation(Qt::Vertical);
      break;
    case 1:
    default:
      mpSplitter->setOrientation(Qt::Horizontal);
      break;
  }
  mpSplitter->setChildrenCollapsible(false);
  mpSplitter->setHandleWidth(4);
  mpSplitter->setContentsMargins(0, 0, 0, 0);
  mpSplitter->addWidget(mpRecentFilesFrame);
  mpSplitter->addWidget(mpLatestNewsFrame);
  // Read the welcome page splitter state
  QSettings *pSettings = Utilities::getApplicationSettings();
  mpSplitter->restoreState(pSettings->value("welcomePage/splitterState").toByteArray());
  // bottom frame
  mpBottomFrame = new QFrame;
  mpBottomFrame->setStyleSheet("QFrame{background-color: qlineargradient(x1: 0, y1: 0, x2: 0, y2: 1, stop: 0 #828282, stop: 1 #5e5e5e);}");
  // bottom frame create and open buttons buttons
  mpCreateModelButton = new QPushButton(Helper::createNewModelicaClass);
  mpCreateModelButton->setStyleSheet("QPushButton{padding: 5px 15px 5px 15px;}");
  connect(mpCreateModelButton, SIGNAL(clicked()), MainWindow::instance(), SLOT(createNewModelicaClass()));
  mpOpenModelButton = new QPushButton(Helper::openModelicaFiles);
  mpOpenModelButton->setStyleSheet("QPushButton{padding: 5px 15px 5px 15px;}");
  connect(mpOpenModelButton, SIGNAL(clicked()), MainWindow::instance(), SLOT(openModelicaFile()));
  // bottom frame layout
  QHBoxLayout *bottomFrameLayout = new QHBoxLayout;
  bottomFrameLayout->addWidget(mpCreateModelButton, 0, Qt::AlignLeft);
  bottomFrameLayout->addWidget(mpOpenModelButton, 0, Qt::AlignRight);
  mpBottomFrame->setLayout(bottomFrameLayout);
  // vertical layout for frames
  QVBoxLayout *verticalLayout = new QVBoxLayout;
  verticalLayout->setSpacing(4);
  verticalLayout->setContentsMargins(0, 0, 0, 0);
  verticalLayout->addWidget(mpTopFrame, 0, Qt::AlignTop);
  verticalLayout->addWidget(mpSplitter, 1);
  verticalLayout->addWidget(mpBottomFrame, 0, Qt::AlignBottom);
  // main frame layout
  mpMainFrame->setLayout(verticalLayout);
  QHBoxLayout *layout = new QHBoxLayout;
  layout->setContentsMargins(0, 0, 0, 0);
  layout->addWidget(mpMainFrame);
  setLayout(layout);
}

void WelcomePageWidget::addRecentFilesListItems()
{
  // remove list items first
  mpRecentItemsList->clear();
  QSettings *pSettings = Utilities::getApplicationSettings();
  QList<QVariant> files = pSettings->value("recentFilesList/files").toList();
  int numRecentFiles = qMin(files.size(), (int)MainWindow::instance()->MaxRecentFiles);
  for (int i = 0; i < numRecentFiles; ++i)
  {
    RecentFile recentFile = qvariant_cast<RecentFile>(files[i]);
    QListWidgetItem *listItem = new QListWidgetItem(mpRecentItemsList);
    listItem->setIcon(QIcon(":/Resources/icons/next.svg"));
    listItem->setText(recentFile.fileName);
    listItem->setData(Qt::UserRole, recentFile.encoding);
  }
  if (files.size() > 0)
    mpNoRecentFileLabel->setVisible(false);
  else
    mpNoRecentFileLabel->setVisible(true);
}

QFrame* WelcomePageWidget::getLatestNewsFrame()
{
  return mpLatestNewsFrame;
}

QSplitter* WelcomePageWidget::getSplitter()
{
  return mpSplitter;
}

void WelcomePageWidget::addLatestNewsListItems()
{
  mpLatestNewsListWidget->clear();
  /* if show latest news settings is not set then don't fetch the latest news items. */
  if (OptionsDialog::instance()->getGeneralSettingsPage()->getShowLatestNewsCheckBox()->isChecked())
  {
    QUrl newsUrl("https://openmodelica.org/index.php?option=com_content&view=category&id=23&format=feed&amp;type=rss");
    QNetworkReply *pNetworkReply = mpLatestNewsNetworkAccessManager->get(QNetworkRequest(newsUrl));
    pNetworkReply->ignoreSslErrors();
  }
}

void WelcomePageWidget::readLatestNewsXML(QNetworkReply *pNetworkReply)
{
  if (pNetworkReply->error() == QNetworkReply::HostNotFoundError)
  {
    mpNoLatestNewsLabel->setVisible(true);
    mpNoLatestNewsLabel->setText(tr("Sorry, no internet no news items."));
  }
  else if (pNetworkReply->error() == QNetworkReply::NoError)
  {
    QByteArray response(pNetworkReply->readAll());
    QXmlStreamReader xml(response);
    int count = 0;
    QString title, link;
    while (!xml.atEnd())
    {
      mpNoLatestNewsLabel->setVisible(false);
      xml.readNext();
      if (xml.tokenType() == QXmlStreamReader::StartElement)
      {
        if (xml.name() == "item")
        {
          while (!xml.atEnd())
          {
            xml.readNext();
            if (xml.tokenType() == QXmlStreamReader::StartElement)
            {
              if (xml.name() == "title")
                title = xml.readElementText();
              if (xml.name() == "link")
              {
                link = xml.readElementText();
                if (count >= (int)MainWindow::instance()->MaxRecentFiles)
                  break;
                count++;
                QListWidgetItem *listItem = new QListWidgetItem(mpLatestNewsListWidget);
                listItem->setIcon(QIcon(":/Resources/icons/next.svg"));
                listItem->setText(title);
                listItem->setData(Qt::UserRole, link);
                break;
              }
            }
          }
        }
      }
      if (count >= (int)MainWindow::instance()->MaxRecentFiles)
        break;
    }
  }
  else
  {
    mpNoLatestNewsLabel->setVisible(true);
    mpNoLatestNewsLabel->setText(QString(Helper::error).append(" - ").append(pNetworkReply->errorString()));
  }
}

void WelcomePageWidget::openRecentFileItem(QListWidgetItem *pItem)
{
  MainWindow::instance()->getLibraryWidget()->openFile(pItem->text(), pItem->data(Qt::UserRole).toString(), true, true);
}

void WelcomePageWidget::openLatestNewsItem(QListWidgetItem *pItem)
{
  QUrl url(pItem->data(Qt::UserRole).toString());
  QDesktopServices::openUrl(url);
}

ModelWidget::ModelWidget(LibraryTreeItem* pLibraryTreeItem, ModelWidgetContainer *pModelWidgetContainer)
  : QWidget(pModelWidgetContainer), mpModelWidgetContainer(pModelWidgetContainer), mpLibraryTreeItem(pLibraryTreeItem),
    mComponentsLoaded(false), mDiagramViewLoaded(false), mConnectionsLoaded(false), mCreateModelWidgetComponents(false),
    mExtendsModifiersLoaded(false)
{
  mExtendsModifiersMap.clear();
  // create widgets based on library type
  if (mpLibraryTreeItem->getLibraryType() == LibraryTreeItem::Modelica) {
    // icon graphics framework
    mpIconGraphicsScene = new GraphicsScene(StringHandler::Icon, this);
    mpIconGraphicsView = new GraphicsView(StringHandler::Icon, this);
    mpIconGraphicsView->setScene(mpIconGraphicsScene);
    mpIconGraphicsView->hide();
    // diagram graphics framework
    mpDiagramGraphicsScene = new GraphicsScene(StringHandler::Diagram, this);
    mpDiagramGraphicsView = new GraphicsView(StringHandler::Diagram, this);
    mpDiagramGraphicsView->setScene(mpDiagramGraphicsScene);
    mpDiagramGraphicsView->hide();
    // Undo stack for model
    mpUndoStack = new QUndoStack;
    connect(mpUndoStack, SIGNAL(canUndoChanged(bool)), SLOT(handleCanUndoChanged(bool)));
    connect(mpUndoStack, SIGNAL(canRedoChanged(bool)), SLOT(handleCanRedoChanged(bool)));
    if (MainWindow::instance()->isDebug()) {
      mpUndoView = new QUndoView(mpUndoStack);
    }
    getModelInheritedClasses();
    drawModelInheritedClassShapes(this, StringHandler::Icon);
    getModelIconDiagramShapes(StringHandler::Icon);
    /* Ticket:2960
     * Just a workaround to make browsing faster.
     * We don't get the components here i.e items are shown without connectors in the Libraries Browser.
     * Fetch the components when we really need to draw them.
     */
    /*! @todo Uncomment the following code once we have new faster frontend and remove the flag mComponentsLoaded. */
    //    drawModelInheritedClassComponents(this, StringHandler::Icon);
    //    getModelComponents();
    //    drawModelIconComponents();
    mpEditor = 0;
  } else {
    // icon graphics framework
    mpIconGraphicsScene = 0;
    mpIconGraphicsView = 0;
    // diagram graphics framework
    mpDiagramGraphicsScene = 0;
    mpDiagramGraphicsView = 0;
    // undo stack for model
    mpUndoStack = 0;
    if (MainWindow::instance()->isDebug()) {
      mpUndoView = 0;
    }
    mpEditor = 0;
  }
  // Read the file for LibraryTreeItem::Text
  if (mpLibraryTreeItem->getLibraryType() == LibraryTreeItem::Text && !mpLibraryTreeItem->isFilePathValid()) {
    QString contents = "";
    QFile file(mpLibraryTreeItem->getFileName());
    if (!file.open(QIODevice::ReadOnly)) {
      //      QMessageBox::critical(mpLibraryWidget->MainWindow::instance(), QString(Helper::applicationName).append(" - ").append(Helper::error),
      //                            GUIMessages::getMessage(GUIMessages::ERROR_OPENING_FILE).arg(pLibraryTreeItem->getFileName())
      //                            .arg(file.errorString()), Helper::ok);
    } else {
      contents = QString(file.readAll());
      file.close();
    }
    mpLibraryTreeItem->setClassText(contents);
  }
  // Clean up model widget if results are removed from variables browser
  connect(MainWindow::instance()->getVariablesWidget()->getVariablesTreeModel(),
          SIGNAL(variableTreeItemRemoved(QString)), this, SLOT(removeDynamicResults(QString)));
}

/*!
 * \brief ModelWidget::getExtendsModifiersMap
 * Returns a extends modifier map for extends class
 * \param extendsClass
 * \return
 */
QMap<QString, QString> ModelWidget::getExtendsModifiersMap(QString extendsClass)
{
  if (!mExtendsModifiersLoaded) {
    foreach (LibraryTreeItem *pLibraryTreeItem, mInheritedClassesList) {
      fetchExtendsModifiers(pLibraryTreeItem->getNameStructure());
    }
    mExtendsModifiersLoaded = true;
  }
  return mExtendsModifiersMap.value(extendsClass);
}

/*!
 * \brief ModelWidget::fetchExtendsModifiers
 * Gets the extends modifiers and their values.
 * \param extendsClass
 */
void ModelWidget::fetchExtendsModifiers(QString extendsClass)
{
  OMCProxy *pOMCProxy = MainWindow::instance()->getOMCProxy();
  QStringList extendsModifiersList = pOMCProxy->getExtendsModifierNames(mpLibraryTreeItem->getNameStructure(), extendsClass);
  QMap<QString, QString> extendsModifiersMap;
  foreach (QString extendsModifier, extendsModifiersList) {
    QString extendsModifierValue = pOMCProxy->getExtendsModifierValue(mpLibraryTreeItem->getNameStructure(), extendsClass, extendsModifier);
    extendsModifiersMap.insert(extendsModifier, extendsModifierValue);
  }
  mExtendsModifiersMap.insert(extendsClass, extendsModifiersMap);
}

/*!
 * \brief ModelWidget::reDrawModelWidgetInheritedClasses
 * Redraws the class inherited classes shapes, components and connections.
 */
void ModelWidget::reDrawModelWidgetInheritedClasses()
{
  removeInheritedClassShapes(StringHandler::Icon);
  drawModelInheritedClassShapes(this, StringHandler::Icon);
  mpIconGraphicsView->reOrderShapes();
  if (mComponentsLoaded) {
    removeInheritedClassComponents(StringHandler::Icon);
    drawModelInheritedClassComponents(this, StringHandler::Icon);
  }
  if (mDiagramViewLoaded) {
    removeInheritedClassShapes(StringHandler::Diagram);
    drawModelInheritedClassShapes(this, StringHandler::Diagram);
    mpDiagramGraphicsView->reOrderShapes();
    removeInheritedClassComponents(StringHandler::Diagram);
    drawModelInheritedClassComponents(this, StringHandler::Diagram);
  }
  if (mConnectionsLoaded) {
    removeInheritedClassConnections();
    drawModelInheritedClassConnections(this);
  }
}

/*!
 * \brief ModelWidget::drawBaseCoOrdinateSystem
 * Draws the coordinate system from base class.
 * \param pModelWidget
 * \param pGraphicsView
 */
void ModelWidget::drawBaseCoOrdinateSystem(ModelWidget *pModelWidget, GraphicsView *pGraphicsView)
{
  foreach (LibraryTreeItem *pLibraryTreeItem, pModelWidget->getInheritedClassesList()) {
    if (!pLibraryTreeItem->isNonExisting()) {
      GraphicsView *pInheritedGraphicsView;
      if (pGraphicsView->getViewType() == StringHandler::Icon) {
        pInheritedGraphicsView = pLibraryTreeItem->getModelWidget()->getIconGraphicsView();
      } else {
        pInheritedGraphicsView = pLibraryTreeItem->getModelWidget()->getDiagramGraphicsView();
      }
      if (pInheritedGraphicsView->mCoOrdinateSystem.isValid()) {
        qreal left = pInheritedGraphicsView->mCoOrdinateSystem.getExtent().at(0).x();
        qreal bottom = pInheritedGraphicsView->mCoOrdinateSystem.getExtent().at(0).y();
        qreal right = pInheritedGraphicsView->mCoOrdinateSystem.getExtent().at(1).x();
        qreal top = pInheritedGraphicsView->mCoOrdinateSystem.getExtent().at(1).y();
        pGraphicsView->setExtentRectangle(left, bottom, right, top);
        break;
      } else {
        drawBaseCoOrdinateSystem(pLibraryTreeItem->getModelWidget(), pGraphicsView);
      }
    }
  }
}

/*!
 * \brief ModelWidget::createNonExistingInheritedShape
 * Creates a red cross for non-existing inherited class shape.
 * \param pGraphicsView
 * \return
 */
ShapeAnnotation* ModelWidget::createNonExistingInheritedShape(GraphicsView *pGraphicsView)
{
  LineAnnotation *pLineAnnotation = new LineAnnotation(pGraphicsView);
  pLineAnnotation->initializeTransformation();
  pLineAnnotation->drawCornerItems();
  pLineAnnotation->setCornerItemsActiveOrPassive();
  return pLineAnnotation;
}

/*!
 * \brief ModelWidget::createInheritedShape
 * Creates the inherited class shape.
 * \param pShapeAnnotation
 * \param pGraphicsView
 * \return
 */
ShapeAnnotation* ModelWidget::createInheritedShape(ShapeAnnotation *pShapeAnnotation, GraphicsView *pGraphicsView)
{
  if (dynamic_cast<LineAnnotation*>(pShapeAnnotation)) {
    LineAnnotation *pLineAnnotation = new LineAnnotation(pShapeAnnotation, pGraphicsView);
    pLineAnnotation->initializeTransformation();
    pLineAnnotation->drawCornerItems();
    pLineAnnotation->setCornerItemsActiveOrPassive();
    return pLineAnnotation;
  } else if (dynamic_cast<PolygonAnnotation*>(pShapeAnnotation)) {
    PolygonAnnotation *pPolygonAnnotation = new PolygonAnnotation(pShapeAnnotation, pGraphicsView);
    pPolygonAnnotation->initializeTransformation();
    pPolygonAnnotation->drawCornerItems();
    pPolygonAnnotation->setCornerItemsActiveOrPassive();
    return pPolygonAnnotation;
  } else if (dynamic_cast<RectangleAnnotation*>(pShapeAnnotation)) {
    RectangleAnnotation *pRectangleAnnotation = new RectangleAnnotation(pShapeAnnotation, pGraphicsView);
    pRectangleAnnotation->initializeTransformation();
    pRectangleAnnotation->drawCornerItems();
    pRectangleAnnotation->setCornerItemsActiveOrPassive();
    return pRectangleAnnotation;
  } else if (dynamic_cast<EllipseAnnotation*>(pShapeAnnotation)) {
    EllipseAnnotation *pEllipseAnnotation = new EllipseAnnotation(pShapeAnnotation, pGraphicsView);
    pEllipseAnnotation->initializeTransformation();
    pEllipseAnnotation->drawCornerItems();
    pEllipseAnnotation->setCornerItemsActiveOrPassive();
    return pEllipseAnnotation;
  } else if (dynamic_cast<TextAnnotation*>(pShapeAnnotation)) {
    TextAnnotation *pTextAnnotation = new TextAnnotation(pShapeAnnotation, pGraphicsView);
    pTextAnnotation->initializeTransformation();
    pTextAnnotation->drawCornerItems();
    pTextAnnotation->setCornerItemsActiveOrPassive();
    return pTextAnnotation;
  } else if (dynamic_cast<BitmapAnnotation*>(pShapeAnnotation)) {
    BitmapAnnotation *pBitmapAnnotation = new BitmapAnnotation(pShapeAnnotation, pGraphicsView);
    pBitmapAnnotation->initializeTransformation();
    pBitmapAnnotation->drawCornerItems();
    pBitmapAnnotation->setCornerItemsActiveOrPassive();
    return pBitmapAnnotation;
  }
  return 0;
}

/*!
 * \brief ModelWidget::createInheritedComponent
 * Creates the inherited component.
 * \param pComponent
 * \param pGraphicsView
 * \return
 */
Component* ModelWidget::createInheritedComponent(Component *pComponent, GraphicsView *pGraphicsView)
{
  return new Component(pComponent, pGraphicsView);
}

/*!
 * \brief ModelWidget::createInheritedConnection
 * Creates the inherited connection.
 * \param pConnectionLineAnnotation
 * \return
 */
LineAnnotation* ModelWidget::createInheritedConnection(LineAnnotation *pConnectionLineAnnotation)
{
  LineAnnotation *pInheritedConnectionLineAnnotation = new LineAnnotation(pConnectionLineAnnotation, mpDiagramGraphicsView);
  pInheritedConnectionLineAnnotation->setToolTip(QString("<b>connect</b>(%1, %2)<br /><br />%3 %4")
                                                 .arg(pInheritedConnectionLineAnnotation->getStartComponentName())
                                                 .arg(pInheritedConnectionLineAnnotation->getEndComponentName())
                                                 .arg(tr("Connection declared in"))
                                                 .arg(pConnectionLineAnnotation->getGraphicsView()->getModelWidget()->getLibraryTreeItem()->getNameStructure()));
  pInheritedConnectionLineAnnotation->drawCornerItems();
  pInheritedConnectionLineAnnotation->setCornerItemsActiveOrPassive();
  // Add the start component connection details.
  Component *pStartComponent = pInheritedConnectionLineAnnotation->getStartComponent();
  if (pStartComponent->getRootParentComponent()) {
    pStartComponent->getRootParentComponent()->addConnectionDetails(pInheritedConnectionLineAnnotation);
  } else {
    pStartComponent->addConnectionDetails(pInheritedConnectionLineAnnotation);
  }
  // Add the end component connection details.
  Component *pEndComponent = pInheritedConnectionLineAnnotation->getEndComponent();
  if (pEndComponent->getParentComponent()) {
    pEndComponent->getParentComponent()->addConnectionDetails(pInheritedConnectionLineAnnotation);
  } else {
    pEndComponent->addConnectionDetails(pInheritedConnectionLineAnnotation);
  }
  return pInheritedConnectionLineAnnotation;
}

/*!
 * \brief ModelWidget::loadComponents
 * Loads the model components if they are not loaded before.
 */
void ModelWidget::loadComponents()
{
  if (!mComponentsLoaded) {
    drawModelInheritedClassComponents(this, StringHandler::Icon);
    getModelComponents();
    drawModelIconComponents();
    mComponentsLoaded = true;
  }
}

/*!
 * \brief ModelWidget::loadDiagramView
 * Loads the diagram view components if they are not loaded before.
 */
void ModelWidget::loadDiagramView()
{
  loadComponents();
  if (!mDiagramViewLoaded) {
    drawModelInheritedClassShapes(this, StringHandler::Diagram);
    getModelIconDiagramShapes(StringHandler::Diagram);
    drawModelInheritedClassComponents(this, StringHandler::Diagram);
    if (mpLibraryTreeItem->getAccess() >= LibraryTreeItem::diagram) {
      drawModelDiagramComponents();
    }
    mDiagramViewLoaded = true;
    /*! @note The following is not needed if we load the connectors alongwith the icon/diagram annotation.
     * We have disabled loading the connectors so user gets fast browsing of libraries.
     */
    mpLibraryTreeItem->handleIconUpdated();
  }
}

/*!
 * \brief ModelWidget::loadConnections
 * Loads the model connections if they are not loaded before.
 */
void ModelWidget::loadConnections()
{
  if (!mConnectionsLoaded) {
    drawModelInheritedClassConnections(this);
    getModelConnections();
    getModelTransitions();
    getModelInitialStates();
    mConnectionsLoaded = true;
  }
}

/*!
 * \brief ModelWidget::getModelConnections
 * Gets the connections of the model and place them in the diagram GraphicsView.
 */
void ModelWidget::getModelConnections()
{
  // detect multiple declarations of a component instance
  detectMultipleDeclarations();
  // get the connections
  MainWindow *pMainWindow = MainWindow::instance();
  LibraryTreeModel *pLibraryTreeModel = pMainWindow->getLibraryWidget()->getLibraryTreeModel();
  int connectionCount = pMainWindow->getOMCProxy()->getConnectionCount(mpLibraryTreeItem->getNameStructure());
  for (int i = 1 ; i <= connectionCount ; i++) {
    // get the connection from OMC
    QStringList connectionList = pMainWindow->getOMCProxy()->getNthConnection(mpLibraryTreeItem->getNameStructure(), i);
    QString connectionString = QString("{%1}").arg(connectionList.join(","));
    // if the connectionString only contains two items then continue the loop,
    // because connection is not valid then
    if (connectionList.size() < 3) {
      continue;
    }
    // get start and end components
    QStringList startComponentList = StringHandler::makeVariableParts(connectionList.at(0));
    QStringList endComponentList = StringHandler::makeVariableParts(connectionList.at(1));
    // get start component
    Component *pStartComponent = 0;
    if (startComponentList.size() > 0) {
      QString startComponentName = startComponentList.at(0);
      if (startComponentName.contains("[")) {
        startComponentName = startComponentName.mid(0, startComponentName.indexOf("["));
      }
      pStartComponent = mpDiagramGraphicsView->getComponentObject(startComponentName);
    }
    // get start connector
    Component *pStartConnectorComponent = 0;
    Component *pEndConnectorComponent = 0;
    if (pStartComponent) {
      // if a component type is connector then we only get one item in startComponentList
      // check the startcomponentlist
      if (startComponentList.size() < 2
          || (pStartComponent->getLibraryTreeItem()
              && pStartComponent->getLibraryTreeItem()->getRestriction() == StringHandler::ExpandableConnector)) {
        pStartConnectorComponent = pStartComponent;
      } else if (pStartComponent->getLibraryTreeItem()
                 && !pLibraryTreeModel->findLibraryTreeItem(pStartComponent->getLibraryTreeItem()->getNameStructure())) {
        /* if class doesn't exist then connect with the red cross box */
        pStartConnectorComponent = pStartComponent;
      } else {
        // look for port from the parent component
        QString startComponentName = startComponentList.at(1);
        if (startComponentName.contains("[")) {
          startComponentName = startComponentName.mid(0, startComponentName.indexOf("["));
        }
        pStartConnectorComponent = getConnectorComponent(pStartComponent, startComponentName);
      }
    }
    // show error message if start component is not found.
    if (!pStartConnectorComponent) {
      MessagesWidget::instance()->addGUIMessage(MessageItem(MessageItem::Modelica, "", false, 0, 0, 0, 0,
                                                            GUIMessages::getMessage(GUIMessages::UNABLE_FIND_COMPONENT_IN_CONNECTION)
                                                            .arg(connectionList.at(0)).arg(connectionString),
                                                            Helper::scriptingKind, Helper::errorLevel));
      continue;
    }
    // get end component
    Component *pEndComponent = 0;
    if (endComponentList.size() > 0) {
      QString endComponentName = endComponentList.at(0);
      if (endComponentName.contains("[")) {
        endComponentName = endComponentName.mid(0, endComponentName.indexOf("["));
      }
      pEndComponent = mpDiagramGraphicsView->getComponentObject(endComponentName);
    }
    // get the end connector
    if (pEndComponent) {
      // if a component type is connector then we only get one item in endComponentList
      // check the endcomponentlist
      if (endComponentList.size() < 2
          || (pEndComponent->getLibraryTreeItem()
              && pEndComponent->getLibraryTreeItem()->getRestriction() == StringHandler::ExpandableConnector)) {
        pEndConnectorComponent = pEndComponent;
      } else if (pEndComponent->getLibraryTreeItem()
                 && !pLibraryTreeModel->findLibraryTreeItem(pEndComponent->getLibraryTreeItem()->getNameStructure())) {
        /* if class doesn't exist then connect with the red cross box */
        pEndConnectorComponent = pEndComponent;
      } else {
        QString endComponentName = endComponentList.at(1);
        if (endComponentName.contains("[")) {
          endComponentName = endComponentName.mid(0, endComponentName.indexOf("["));
        }
        pEndConnectorComponent = getConnectorComponent(pEndComponent, endComponentName);
      }
    }
    // show error message if end component is not found.
    if (!pEndConnectorComponent) {
      MessagesWidget::instance()->addGUIMessage(MessageItem(MessageItem::Modelica, "", false, 0, 0, 0, 0,
                                                            GUIMessages::getMessage(GUIMessages::UNABLE_FIND_COMPONENT_IN_CONNECTION)
                                                            .arg(connectionList.at(1)).arg(connectionString),
                                                            Helper::scriptingKind, Helper::errorLevel));
      continue;
    }
    // get the connector annotations from OMC
    QString connectionAnnotationString = pMainWindow->getOMCProxy()->getNthConnectionAnnotation(mpLibraryTreeItem->getNameStructure(), i);
    QStringList shapesList = StringHandler::getStrings(StringHandler::removeFirstLastCurlBrackets(connectionAnnotationString), '(', ')');
    // Now parse the shapes available in list
    QString lineShape = "";
    foreach (QString shape, shapesList) {
      if (shape.startsWith("Line")) {
        lineShape = shape.mid(QString("Line").length());
        lineShape = StringHandler::removeFirstLastBrackets(lineShape);
        break;  // break the loop once we have got the line annotation.
      }
    }
    LineAnnotation *pConnectionLineAnnotation;
    pConnectionLineAnnotation = new LineAnnotation(lineShape, pStartConnectorComponent, pEndConnectorComponent, mpDiagramGraphicsView);
    pConnectionLineAnnotation->setStartComponentName(connectionList.at(0));
    pConnectionLineAnnotation->setEndComponentName(connectionList.at(1));
    mpUndoStack->push(new AddConnectionCommand(pConnectionLineAnnotation, false));
  }
}

/*!
 * \brief ModelWidget::loadWidgetComponents
 * Creates the widgets for the ModelWidget.
 */
void ModelWidget::createModelWidgetComponents()
{
  if (!mCreateModelWidgetComponents) {
    // icon view tool button
    mpIconViewToolButton = new QToolButton;
    mpIconViewToolButton->setText(Helper::iconView);
    mpIconViewToolButton->setIcon(QIcon(":/Resources/icons/model.svg"));
    mpIconViewToolButton->setToolTip(Helper::iconView);
    mpIconViewToolButton->setAutoRaise(true);
    mpIconViewToolButton->setCheckable(true);
    // diagram view tool button
    mpDiagramViewToolButton = new QToolButton;
    mpDiagramViewToolButton->setText(Helper::diagramView);
    mpDiagramViewToolButton->setIcon(QIcon(":/Resources/icons/modeling.png"));
    mpDiagramViewToolButton->setToolTip(Helper::diagramView);
    mpDiagramViewToolButton->setAutoRaise(true);
    mpDiagramViewToolButton->setCheckable(true);
    // modelica text view tool button
    mpTextViewToolButton = new QToolButton;
    mpTextViewToolButton->setText(Helper::textView);
    mpTextViewToolButton->setIcon(QIcon(":/Resources/icons/modeltext.svg"));
    mpTextViewToolButton->setToolTip(Helper::textView);
    mpTextViewToolButton->setAutoRaise(true);
    mpTextViewToolButton->setCheckable(true);
    // documentation view tool button
    mpDocumentationViewToolButton = new QToolButton;
    mpDocumentationViewToolButton->setText(Helper::documentationView);
    mpDocumentationViewToolButton->setIcon(QIcon(":/Resources/icons/info-icon.svg"));
    mpDocumentationViewToolButton->setToolTip(Helper::documentationView);
    mpDocumentationViewToolButton->setAutoRaise(true);
    // view buttons box
    mpViewsButtonGroup = new QButtonGroup;
    mpViewsButtonGroup->setExclusive(true);
    mpViewsButtonGroup->addButton(mpDiagramViewToolButton);
    mpViewsButtonGroup->addButton(mpIconViewToolButton);
    mpViewsButtonGroup->addButton(mpTextViewToolButton);
    mpViewsButtonGroup->addButton(mpDocumentationViewToolButton);
    // frame to contain view buttons
    QFrame *pViewButtonsFrame = new QFrame;
    QHBoxLayout *pViewButtonsHorizontalLayout = new QHBoxLayout;
    pViewButtonsHorizontalLayout->setContentsMargins(0, 0, 0, 0);
    pViewButtonsHorizontalLayout->setSpacing(0);
    pViewButtonsFrame->setLayout(pViewButtonsHorizontalLayout);
    // set Project Status Bar lables
    mpReadOnlyLabel = mpLibraryTreeItem->isReadOnly() ? new Label(Helper::readOnly) : new Label(tr("Writable"));
    mpModelicaTypeLabel = new Label;
    mpViewTypeLabel = new Label;
    mpModelClassPathLabel = new Label(mpLibraryTreeItem->getNameStructure());
    mpModelFilePathLabel = new Label(mpLibraryTreeItem->getFileName());
    mpModelFilePathLabel->setElideMode(Qt::ElideMiddle);
    // documentation view tool button
    mpFileLockToolButton = new QToolButton;
    mpFileLockToolButton->setIcon(QIcon(mpLibraryTreeItem->isReadOnly() ? ":/Resources/icons/lock.svg" : ":/Resources/icons/unlock.svg"));
    mpFileLockToolButton->setText(mpLibraryTreeItem->isReadOnly() ? tr("Make writable") : tr("File is writable"));
    mpFileLockToolButton->setToolTip(mpFileLockToolButton->text());
    mpFileLockToolButton->setEnabled(mpLibraryTreeItem->isReadOnly() && !mpLibraryTreeItem->isSystemLibrary());
    mpFileLockToolButton->setAutoRaise(true);
    connect(mpFileLockToolButton, SIGNAL(clicked()), SLOT(makeFileWritAble()));
    // create project status bar
    mpModelStatusBar = new QStatusBar;
    mpModelStatusBar->setObjectName("ModelStatusBar");
    mpModelStatusBar->setSizeGripEnabled(false);
    mpModelStatusBar->addPermanentWidget(pViewButtonsFrame, 0);
    // create the main layout
    QVBoxLayout *pMainLayout = new QVBoxLayout;
    pMainLayout->setContentsMargins(0, 0, 0, 0);
    pMainLayout->setSpacing(4);
    pMainLayout->addWidget(mpModelStatusBar);
    setLayout(pMainLayout);
    MainWindow *pMainWindow = MainWindow::instance();
    // show hide widgets based on library type
    if (mpLibraryTreeItem->getLibraryType() == LibraryTreeItem::Modelica) {
      connect(mpIconViewToolButton, SIGNAL(toggled(bool)), SLOT(showIconView(bool)));
      connect(mpDiagramViewToolButton, SIGNAL(toggled(bool)), SLOT(showDiagramView(bool)));
      connect(mpTextViewToolButton, SIGNAL(toggled(bool)), SLOT(showTextView(bool)));
      connect(mpDocumentationViewToolButton, SIGNAL(clicked()), SLOT(showDocumentationView()));
      pViewButtonsHorizontalLayout->addWidget(mpIconViewToolButton);
      pViewButtonsHorizontalLayout->addWidget(mpDiagramViewToolButton);
      pViewButtonsHorizontalLayout->addWidget(mpTextViewToolButton);
      pViewButtonsHorizontalLayout->addWidget(mpDocumentationViewToolButton);
      mpModelicaTypeLabel->setText(StringHandler::getModelicaClassType(mpLibraryTreeItem->getRestriction()));
      mpViewTypeLabel->setText(StringHandler::getViewType(StringHandler::Diagram));
      // modelica text editor
      mpEditor = new ModelicaEditor(this);
      ModelicaHighlighter *pModelicaTextHighlighter = new ModelicaHighlighter(OptionsDialog::instance()->getModelicaEditorPage(),
                                                                              mpEditor->getPlainTextEdit());
      ModelicaEditor *pModelicaEditor = dynamic_cast<ModelicaEditor*>(mpEditor);
      pModelicaEditor->setPlainText(mpLibraryTreeItem->getClassText(pMainWindow->getLibraryWidget()->getLibraryTreeModel()), false);
      mpEditor->hide(); // set it hidden so that Find/Replace action can get correct value.
      connect(OptionsDialog::instance(), SIGNAL(modelicaEditorSettingsChanged()), pModelicaTextHighlighter, SLOT(settingsChanged()));
      mpModelStatusBar->addPermanentWidget(mpReadOnlyLabel, 0);
      mpModelStatusBar->addPermanentWidget(mpModelicaTypeLabel, 0);
      mpModelStatusBar->addPermanentWidget(mpViewTypeLabel, 0);
      mpModelStatusBar->addPermanentWidget(mpModelClassPathLabel, 0);
      mpModelStatusBar->addPermanentWidget(mpModelFilePathLabel, 1);
      mpModelStatusBar->addPermanentWidget(mpFileLockToolButton, 0);
      // set layout
      if (MainWindow::instance()->isDebug()) {
        pMainLayout->addWidget(mpUndoView);
      }
      pMainLayout->addWidget(mpDiagramGraphicsView, 1);
      pMainLayout->addWidget(mpIconGraphicsView, 1);
      mpUndoStack->clear();
    } else if (mpLibraryTreeItem->getLibraryType() == LibraryTreeItem::Text) {
      pViewButtonsHorizontalLayout->addWidget(mpTextViewToolButton);
      QFileInfo fileInfo(mpLibraryTreeItem->getFileName());
      if (Utilities::isCFile(fileInfo.suffix())) {
        mpEditor = new CEditor(this);
        CHighlighter *pCHighlighter = new CHighlighter(OptionsDialog::instance()->getCEditorPage(), mpEditor->getPlainTextEdit());
        CEditor *pCEditor = dynamic_cast<CEditor*>(mpEditor);
        pCEditor->setPlainText(mpLibraryTreeItem->getClassText(pMainWindow->getLibraryWidget()->getLibraryTreeModel()));
        mpEditor->hide();
        connect(OptionsDialog::instance(), SIGNAL(cEditorSettingsChanged()), pCHighlighter, SLOT(settingsChanged()));
      } else if (Utilities::isModelicaFile(fileInfo.suffix())) {
        mpEditor = new MetaModelicaEditor(this);
        MetaModelicaHighlighter *pMetaModelicaHighlighter;
        pMetaModelicaHighlighter = new MetaModelicaHighlighter(OptionsDialog::instance()->getMetaModelicaEditorPage(),
                                                               mpEditor->getPlainTextEdit());
        MetaModelicaEditor *pMetaModelicaEditor = dynamic_cast<MetaModelicaEditor*>(mpEditor);
        pMetaModelicaEditor->setPlainText(mpLibraryTreeItem->getClassText(pMainWindow->getLibraryWidget()->getLibraryTreeModel()));
        mpEditor->hide();
        connect(OptionsDialog::instance(), SIGNAL(metaModelicaEditorSettingsChanged()), pMetaModelicaHighlighter, SLOT(settingsChanged()));
      } else {
        mpEditor = new TextEditor(this);
        TextEditor *pTextEditor = dynamic_cast<TextEditor*>(mpEditor);
        pTextEditor->setPlainText(mpLibraryTreeItem->getClassText(pMainWindow->getLibraryWidget()->getLibraryTreeModel()));
        mpEditor->hide();
      }
      mpModelStatusBar->addPermanentWidget(mpReadOnlyLabel, 0);
      mpModelStatusBar->addPermanentWidget(mpModelFilePathLabel, 1);
      mpModelStatusBar->addPermanentWidget(mpFileLockToolButton, 0);
      // set layout
      pMainLayout->addWidget(mpModelStatusBar);
    } else if (mpLibraryTreeItem->getLibraryType() == LibraryTreeItem::CompositeModel) {
      connect(mpDiagramViewToolButton, SIGNAL(toggled(bool)), SLOT(showDiagramView(bool)));
      connect(mpTextViewToolButton, SIGNAL(toggled(bool)), SLOT(showTextView(bool)));
      pViewButtonsHorizontalLayout->addWidget(mpDiagramViewToolButton);
      pViewButtonsHorizontalLayout->addWidget(mpTextViewToolButton);
      // diagram graphics framework
      mpDiagramGraphicsScene = new GraphicsScene(StringHandler::Diagram, this);
      mpDiagramGraphicsView = new GraphicsView(StringHandler::Diagram, this);
      mpDiagramGraphicsView->setScene(mpDiagramGraphicsScene);
      mpDiagramGraphicsView->hide();
      // Undo stack for model
      mpUndoStack = new QUndoStack;
      connect(mpUndoStack, SIGNAL(canUndoChanged(bool)), SLOT(handleCanUndoChanged(bool)));
      connect(mpUndoStack, SIGNAL(canRedoChanged(bool)), SLOT(handleCanRedoChanged(bool)));
      if (MainWindow::instance()->isDebug()) {
        mpUndoView = new QUndoView(mpUndoStack);
      }
      // create an xml editor for CompositeModel
      mpEditor = new CompositeModelEditor(this);
      CompositeModelEditor *pCompositeModelEditor = dynamic_cast<CompositeModelEditor*>(mpEditor);
      if (mpLibraryTreeItem->getFileName().isEmpty()) {
        QString defaultCompositeModelText = QString("<?xml version='1.0' encoding='UTF-8'?>\n"
                                                    "<!-- The root node is the composite-model -->\n"
                                                    "<Model Name=\"%1\">\n"
                                                    "  <!-- List of connected sub-models -->\n"
                                                    "  <SubModels/>\n"
                                                    "  <!-- List of TLM connections -->\n"
                                                    "  <Connections/>\n"
                                                    "  <!-- Parameters for the simulation -->\n"
                                                    "  <SimulationParams StartTime=\"0\" StopTime=\"1\" />\n"
                                                    "</Model>").arg(mpLibraryTreeItem->getName());
        pCompositeModelEditor->setPlainText(defaultCompositeModelText);
        mpLibraryTreeItem->setClassText(defaultCompositeModelText);
      } else {
        pCompositeModelEditor->setPlainText(mpLibraryTreeItem->getClassText(pMainWindow->getLibraryWidget()->getLibraryTreeModel()));
      }
      CompositeModelHighlighter *pCompositeModelHighlighter = new CompositeModelHighlighter(OptionsDialog::instance()->getCompositeModelEditorPage(),
                                                                                            mpEditor->getPlainTextEdit());
      mpEditor->hide(); // set it hidden so that Find/Replace action can get correct value.
      connect(OptionsDialog::instance(), SIGNAL(compositeModelEditorSettingsChanged()), pCompositeModelHighlighter, SLOT(settingsChanged()));
      // only get the TLM submodels and connectors if the we are not creating a new class.
      if (!mpLibraryTreeItem->getFileName().isEmpty()) {
        getCompositeModelSubModels();
        getCompositeModelConnections();
      }
      mpDiagramGraphicsScene->clearSelection();
      mpModelStatusBar->addPermanentWidget(mpReadOnlyLabel, 0);
      mpModelStatusBar->addPermanentWidget(mpViewTypeLabel, 0);
      mpModelStatusBar->addPermanentWidget(mpModelFilePathLabel, 1);
      mpModelStatusBar->addPermanentWidget(mpFileLockToolButton, 0);
      // set layout
      pMainLayout->addWidget(mpModelStatusBar);
      if (MainWindow::instance()->isDebug()) {
        pMainLayout->addWidget(mpUndoView);
      }
      pMainLayout->addWidget(mpDiagramGraphicsView, 1);
      mpUndoStack->clear();
    } else if (mpLibraryTreeItem->getLibraryType() == LibraryTreeItem::OMSimulator) {
      connect(mpDiagramViewToolButton, SIGNAL(toggled(bool)), SLOT(showDiagramView(bool)));
      pViewButtonsHorizontalLayout->addWidget(mpDiagramViewToolButton);
      // diagram graphics framework
      mpDiagramGraphicsScene = new GraphicsScene(StringHandler::Diagram, this);
      mpDiagramGraphicsView = new GraphicsView(StringHandler::Diagram, this);
      mpDiagramGraphicsView->setScene(mpDiagramGraphicsScene);
      mpDiagramGraphicsView->hide();
      // Undo stack for model
      mpUndoStack = new QUndoStack;
      connect(mpUndoStack, SIGNAL(canUndoChanged(bool)), SLOT(handleCanUndoChanged(bool)));
      connect(mpUndoStack, SIGNAL(canRedoChanged(bool)), SLOT(handleCanRedoChanged(bool)));
      if (MainWindow::instance()->isDebug()) {
        mpUndoView = new QUndoView(mpUndoStack);
      }
      mpDiagramGraphicsScene->clearSelection();
      mpModelStatusBar->addPermanentWidget(mpReadOnlyLabel, 0);
      mpModelStatusBar->addPermanentWidget(mpViewTypeLabel, 0);
      mpModelStatusBar->addPermanentWidget(mpModelFilePathLabel, 1);
      mpModelStatusBar->addPermanentWidget(mpFileLockToolButton, 0);
      // set layout
      pMainLayout->addWidget(mpModelStatusBar);
      if (MainWindow::instance()->isDebug()) {
        pMainLayout->addWidget(mpUndoView);
      }
      pMainLayout->addWidget(mpDiagramGraphicsView, 1);
      mpUndoStack->clear();
    }
    if (mpLibraryTreeItem->getLibraryType() != LibraryTreeItem::OMSimulator) {
      connect(mpEditor->getPlainTextEdit()->document(), SIGNAL(undoAvailable(bool)), SLOT(handleCanUndoChanged(bool)));
      connect(mpEditor->getPlainTextEdit()->document(), SIGNAL(redoAvailable(bool)), SLOT(handleCanRedoChanged(bool)));
      pMainLayout->addWidget(mpEditor, 1);
    }
    mCreateModelWidgetComponents = true;
  }
}

/*!
 * \brief ModelWidget::getConnectorComponent
 * Finds the Port Component within the Component.
 * \param pConnectorComponent
 * \param connectorName
 * \return
 */
Component* ModelWidget::getConnectorComponent(Component *pConnectorComponent, QString connectorName)
{
  Component *pConnectorComponentFound = 0;
  foreach (Component *pComponent, pConnectorComponent->getComponentsList()) {
    if (pComponent->getName().compare(connectorName) == 0) {
      pConnectorComponentFound = pComponent;
      return pConnectorComponentFound;
    }
    foreach (Component *pInheritedComponent, pComponent->getInheritedComponentsList()) {
      pConnectorComponentFound = getConnectorComponent(pInheritedComponent, connectorName);
      if (pConnectorComponentFound) {
        return pConnectorComponentFound;
      }
    }
  }
  /* if port is not found in components list then look into the inherited components list. */
  foreach (Component *pInheritedComponent, pConnectorComponent->getInheritedComponentsList()) {
    pConnectorComponentFound = getConnectorComponent(pInheritedComponent, connectorName);
    if (pConnectorComponentFound) {
      return pConnectorComponentFound;
    }
  }
  return pConnectorComponentFound;
}

void ModelWidget::clearGraphicsViews()
{
  /* remove everything from the icon view */
  removeClassComponents(StringHandler::Icon);
  mpIconGraphicsView->removeAllShapes();
  mpIconGraphicsView->removeAllConnections();
  removeInheritedClassShapes(StringHandler::Icon);
  removeInheritedClassComponents(StringHandler::Icon);
  mpIconGraphicsView->scene()->clear();
  /* remove everything from the diagram view */
  removeClassComponents(StringHandler::Diagram);
  mpDiagramGraphicsView->removeAllShapes();
  mpDiagramGraphicsView->removeAllConnections();
  removeInheritedClassShapes(StringHandler::Diagram);
  removeInheritedClassComponents(StringHandler::Diagram);
  removeInheritedClassConnections();
  mpDiagramGraphicsView->scene()->clear();
}

/*!
 * \brief ModelWidget::reDrawModelWidget
 * Redraws the ModelWidget.
 */
void ModelWidget::reDrawModelWidget()
{
  QApplication::setOverrideCursor(Qt::WaitCursor);
  clearGraphicsViews();
  /* get model components, connection and shapes. */
  if (getLibraryTreeItem()->getLibraryType() == LibraryTreeItem::CompositeModel) {
    // read new CompositeModel name
    QString compositeModelName = getCompositeModelName();
    mpLibraryTreeItem->setName(compositeModelName);
    MainWindow::instance()->getLibraryWidget()->getLibraryTreeModel()->updateLibraryTreeItem(mpLibraryTreeItem);
    setWindowTitle(compositeModelName);
    // get the submodels and connections
    getCompositeModelSubModels();
    getCompositeModelConnections();
    // clear the undo stack
    mpUndoStack->clear();
//    if (mpEditor) {
//      mpEditor->getPlainTextEdit()->document()->clearUndoRedoStacks();
//    }
  } else {
    // Draw icon view
    mExtendsModifiersLoaded = false;
    // remove saved inherited classes
    clearInheritedClasses();
    // get inherited classes
    getModelInheritedClasses();
    // Draw Icon shapes and inherited shapes
    drawModelInheritedClassShapes(this, StringHandler::Icon);
    getModelIconDiagramShapes(StringHandler::Icon);
    // clear the components and their annotations
    mComponentsList.clear();
    mComponentsAnnotationsList.clear();
    mComponentsLoaded = false;
    // get the model components
    loadComponents();
    // update the icon
    mpLibraryTreeItem->handleIconUpdated();
    // Draw diagram view
    if (mDiagramViewLoaded) {
      // reset flags
      mDiagramViewLoaded = false;
      loadDiagramView();
      mConnectionsLoaded = false;
      loadConnections();
    }
    // if documentation view is visible then update it
    if (MainWindow::instance()->getDocumentationDockWidget()->isVisible()) {
      MainWindow::instance()->getDocumentationWidget()->showDocumentation(getLibraryTreeItem());
    }
    // clear the undo stack
    mpUndoStack->clear();
//    if (mpEditor) {
//      mpEditor->getPlainTextEdit()->document()->clearUndoRedoStacks();
//    }
    updateViewButtonsBasedOnAccess();
    // announce the change.
    mpLibraryTreeItem->emitLoaded();
  }
  QApplication::restoreOverrideCursor();
}

/*!
 * \brief ModelWidget::validateText
 * Validates the text of the editor.
 * \param pLibraryTreeItem
 * \return Returns true if validation is successful otherwise return false.
 */
bool ModelWidget::validateText(LibraryTreeItem **pLibraryTreeItem)
{
  if (mpLibraryTreeItem->getLibraryType() == LibraryTreeItem::OMSimulator) {
    return true;
  }
  if (ModelicaEditor *pModelicaEditor = dynamic_cast<ModelicaEditor*>(mpEditor)) {
    return pModelicaEditor->validateText(pLibraryTreeItem);
  } else if (CompositeModelEditor *pCompositeModelEditor = dynamic_cast<CompositeModelEditor*>(mpEditor)) {
    return pCompositeModelEditor->validateText();
  } else {
    return true;
  }
}

/*!
 * \brief ModelWidget::modelicaEditorTextChanged
 * Called when Modelica text has been changed by user manually.\n
 * Updates the LibraryTreeItem and ModelWidget with new changes.
 * \param pLibraryTreeItem
 * \return
 * \sa ModelicaEditor::getClassNames()
 */
bool ModelWidget::modelicaEditorTextChanged(LibraryTreeItem **pLibraryTreeItem)
{
  QString errorString;
  ModelicaEditor *pModelicaEditor = dynamic_cast<ModelicaEditor*>(mpEditor);
  QStringList classNames = pModelicaEditor->getClassNames(&errorString);
  LibraryTreeModel *pLibraryTreeModel = MainWindow::instance()->getLibraryWidget()->getLibraryTreeModel();
  OMCProxy *pOMCProxy = MainWindow::instance()->getOMCProxy();
  QString modelicaText = pModelicaEditor->getPlainText();
  QString stringToLoad;
  LibraryTreeItem *pParentLibraryTreeItem = MainWindow::instance()->getLibraryWidget()->getLibraryTreeModel()->getContainingFileParentLibraryTreeItem(mpLibraryTreeItem);
  removeDynamicResults(); // show static values during editing
  if (pParentLibraryTreeItem != mpLibraryTreeItem) {
    stringToLoad = mpLibraryTreeItem->getClassTextBefore() + modelicaText + mpLibraryTreeItem->getClassTextAfter();
  } else {
    stringToLoad = modelicaText;
  }
  if (classNames.size() == 0) {
    /* if the error is occured in P.M and package is saved in one file.
     * then update the package contents with new invalid code because we open P when user clicks on the error message.
     */
    if (mpLibraryTreeItem->isInPackageOneFile()) {
      pParentLibraryTreeItem->getModelWidget()->createModelWidgetComponents();
      ModelicaEditor *pModelicaEditor = dynamic_cast<ModelicaEditor*>(pParentLibraryTreeItem->getModelWidget()->getEditor());
      if (pModelicaEditor) {
        pModelicaEditor->setPlainText(stringToLoad);
      }
    }
    if (!errorString.isEmpty()) {
      MessagesWidget::instance()->addGUIMessage(MessageItem(MessageItem::Modelica, "", false, 0, 0, 0, 0, errorString, Helper::syntaxKind,
                                                            Helper::errorLevel));
    }
    return false;
  }
  /* if no errors are found with the Modelica Text then load it in OMC */
  QString className = classNames.at(0);
  if (pParentLibraryTreeItem != mpLibraryTreeItem) {
    // only use OMCProxy::loadString merge when LibraryTreeItem::SaveFolderStructure i.e., package.mo
    if (!pOMCProxy->loadString(stringToLoad, pParentLibraryTreeItem->getFileName(), Helper::utf8, pParentLibraryTreeItem->getSaveContentsType() == LibraryTreeItem::SaveFolderStructure)) {
      return false;
    }
  } else {
    // only use OMCProxy::loadString merge when LibraryTreeItem::SaveFolderStructure i.e., package.mo
    if (!pOMCProxy->loadString(stringToLoad, className, Helper::utf8, mpLibraryTreeItem->getSaveContentsType() == LibraryTreeItem::SaveFolderStructure)) {
      return false;
    }
  }
  /* if user has changed the class contents then refresh it. */
  if (className.compare(mpLibraryTreeItem->getNameStructure()) == 0) {
    mpLibraryTreeItem->setClassInformation(pOMCProxy->getClassInformation(mpLibraryTreeItem->getNameStructure()));
    reDrawModelWidget();
    mpLibraryTreeItem->setClassText(modelicaText);
    if (mpLibraryTreeItem->isInPackageOneFile()) {
      updateModelicaTextManually(stringToLoad);
    }
    // update child classes
    updateChildClasses(mpLibraryTreeItem);
  } else {
    /* if user has changed the class name then delete this class.
     * Update the LibraryTreeItem with new class name and then refresh it.
     */
    int row = mpLibraryTreeItem->row();
    /* if a class inside a package one file is renamed then it is already deleted by calling loadString using the whole package contents
     * so we tell unloadLibraryTreeItem to don't try deleteClass since it will only produce error
     */
    pLibraryTreeModel->unloadLibraryTreeItem(mpLibraryTreeItem, !mpLibraryTreeItem->isInPackageOneFile());
    mpLibraryTreeItem->setModelWidget(0);
    QString name = StringHandler::getLastWordAfterDot(className);
    LibraryTreeItem *pNewLibraryTreeItem = pLibraryTreeModel->createLibraryTreeItem(name, mpLibraryTreeItem->parent(), false, false, true, row);
    setWindowTitle(pNewLibraryTreeItem->getName() + (pNewLibraryTreeItem->isSaved() ? "" : "*"));
    setModelClassPathLabel(pNewLibraryTreeItem->getNameStructure());
    pNewLibraryTreeItem->setSaveContentsType(mpLibraryTreeItem->getSaveContentsType());
    pLibraryTreeModel->checkIfAnyNonExistingClassLoaded();
    // make the new created LibraryTreeItem selected
    QModelIndex modelIndex = pLibraryTreeModel->libraryTreeItemIndex(pNewLibraryTreeItem);
    LibraryTreeProxyModel *pLibraryTreeProxyModel = MainWindow::instance()->getLibraryWidget()->getLibraryTreeProxyModel();
    QModelIndex proxyIndex = pLibraryTreeProxyModel->mapFromSource(modelIndex);
    LibraryTreeView *pLibraryTreeView = MainWindow::instance()->getLibraryWidget()->getLibraryTreeView();
    pLibraryTreeView->selectionModel()->clearSelection();
    pLibraryTreeView->selectionModel()->select(proxyIndex, QItemSelectionModel::Select);
    // update class text
    pNewLibraryTreeItem->setClassText(modelicaText);
    pNewLibraryTreeItem->setModelWidget(this);
    setLibraryTreeItem(pNewLibraryTreeItem);
    setModelFilePathLabel(pNewLibraryTreeItem->getFileName());
    reDrawModelWidget();
    if (pNewLibraryTreeItem->isInPackageOneFile()) {
      updateModelicaTextManually(stringToLoad);
    }
    *pLibraryTreeItem = pNewLibraryTreeItem;
  }
  return true;
}

void ModelWidget::updateChildClasses(LibraryTreeItem *pLibraryTreeItem)
{
  MainWindow *pMainWindow = MainWindow::instance();
  LibraryTreeModel *pLibraryTreeModel = pMainWindow->getLibraryWidget()->getLibraryTreeModel();
  QStringList classNames = pMainWindow->getOMCProxy()->getClassNames(pLibraryTreeItem->getNameStructure());
  // first remove the classes that are removed by the user
  int i = 0;
  while(i != pLibraryTreeItem->childrenSize()) {
    LibraryTreeItem *pChildLibraryTreeItem = pLibraryTreeItem->child(i);
    if (!classNames.contains(pChildLibraryTreeItem->getName())) {
      pLibraryTreeModel->removeLibraryTreeItem(pChildLibraryTreeItem);
      i = 0;  //Restart iteration if list has changed
    } else {
      i++;
    }
  }
  // update and create any new classes
  int index = 0;
  foreach (QString className, classNames) {
    QString classNameStructure = QString("%1.%2").arg(pLibraryTreeItem->getNameStructure()).arg(className);
    LibraryTreeItem *pChildLibraryTreeItem = pLibraryTreeModel->findLibraryTreeItem(classNameStructure);
    // if the class already exists then we update it if needed.
    if (pChildLibraryTreeItem) {
      if (pChildLibraryTreeItem->isInPackageOneFile()) {
        // update the class information
        pChildLibraryTreeItem->setClassInformation(pMainWindow->getOMCProxy()->getClassInformation(pChildLibraryTreeItem->getNameStructure()));
        if (pLibraryTreeItem->isExpanded()) {
          if (pChildLibraryTreeItem->getModelWidget()) {
            pChildLibraryTreeItem->getModelWidget()->reDrawModelWidget();
            pLibraryTreeModel->readLibraryTreeItemClassText(pChildLibraryTreeItem);
            ModelicaEditor *pModelicaEditor = dynamic_cast<ModelicaEditor*>(pChildLibraryTreeItem->getModelWidget()->getEditor());
            if (pModelicaEditor) {
              pModelicaEditor->setPlainText(pChildLibraryTreeItem->getClassText(pLibraryTreeModel));
            }
          }
          updateChildClasses(pChildLibraryTreeItem);
        }
      }
    } else if (!pChildLibraryTreeItem) {  // if the class doesn't exists then create one.
      pLibraryTreeModel->createLibraryTreeItem(className, pLibraryTreeItem, false, false, true, index);
      pLibraryTreeModel->checkIfAnyNonExistingClassLoaded();
    }
    index++;
  }
}

/*!
 * \brief ModelWidget::clearSelection
 * Clears the selection Icon and Diagram layers.
 */
void ModelWidget::clearSelection()
{
  if (mpIconGraphicsView) {
    mpIconGraphicsView->clearSelection();
  }
  if (mpDiagramGraphicsView) {
    mpDiagramGraphicsView->clearSelection();
  }
}

/*!
 * \brief ModelWidget::updateClassAnnotationIfNeeded
 * Updates the class annotation for both icon and diagram views if needed.
 */
void ModelWidget::updateClassAnnotationIfNeeded()
{
  if (mpLibraryTreeItem->getLibraryType() == LibraryTreeItem::Modelica) {
    if (mpIconGraphicsView && mpIconGraphicsView->isAddClassAnnotationNeeded()) {
      mpIconGraphicsView->addClassAnnotation();
      mpIconGraphicsView->setAddClassAnnotationNeeded(false);
    }
    if (mpDiagramGraphicsView && mpDiagramGraphicsView->isAddClassAnnotationNeeded()) {
      mpDiagramGraphicsView->addClassAnnotation();
      mpDiagramGraphicsView->setAddClassAnnotationNeeded(false);
    }
  }
}

/*!
 * \brief ModelWidget::updateModelText
 * Updates the Text of the class.
 * \param updateText
 */
void ModelWidget::updateModelText(bool updateText)
{
  setWindowTitle(QString(mpLibraryTreeItem->getName()).append("*"));
  LibraryTreeModel *pLibraryTreeModel = MainWindow::instance()->getLibraryWidget()->getLibraryTreeModel();
  if (updateText) {
    pLibraryTreeModel->updateLibraryTreeItemClassText(mpLibraryTreeItem);
  } else {
    mpLibraryTreeItem->setIsSaved(false);
    pLibraryTreeModel->updateLibraryTreeItem(mpLibraryTreeItem);
  }
#if !defined(WITHOUT_OSG)
  // update the ThreeDViewer Browser
  if (mpLibraryTreeItem->getLibraryType() == LibraryTreeItem::CompositeModel) {
    MainWindow::instance()->getModelWidgetContainer()->updateThreeDViewer(this);
  }
#endif
}

/*!
 * \brief ModelWidget::updateModelicaTextManually
 * Updates the Parent Modelica class text after user has made changes manually in the text view.
 * \param contents
 */
void ModelWidget::updateModelicaTextManually(QString contents)
{
  setWindowTitle(QString(mpLibraryTreeItem->getName()).append("*"));
  LibraryTreeModel *pLibraryTreeModel = MainWindow::instance()->getLibraryWidget()->getLibraryTreeModel();
  pLibraryTreeModel->updateLibraryTreeItemClassTextManually(mpLibraryTreeItem, contents);
}

/*!
 * \brief ModelWidget::updateUndoRedoActions
 * Enables/disables the Undo/Redo actions based on the stack situation.
 */
void ModelWidget::updateUndoRedoActions()
{
  if (mpIconGraphicsView && mpIconGraphicsView->isVisible()) {
    MainWindow::instance()->getUndoAction()->setEnabled(mpUndoStack->canUndo());
    MainWindow::instance()->getRedoAction()->setEnabled(mpUndoStack->canRedo());
  } else if (mpDiagramGraphicsView && mpDiagramGraphicsView->isVisible()) {
    MainWindow::instance()->getUndoAction()->setEnabled(mpUndoStack->canUndo());
    MainWindow::instance()->getRedoAction()->setEnabled(mpUndoStack->canRedo());
  } else if (mpEditor && mpEditor->isVisible()) {
    MainWindow::instance()->getUndoAction()->setEnabled(mpEditor->getPlainTextEdit()->document()->isUndoAvailable());
    MainWindow::instance()->getRedoAction()->setEnabled(mpEditor->getPlainTextEdit()->document()->isRedoAvailable());
  } else {
    MainWindow::instance()->getUndoAction()->setEnabled(false);
    MainWindow::instance()->getRedoAction()->setEnabled(false);
  }
}

/*!
 * \brief ModelWidget::updateDynamicResults
 * Update the model widget with values from resultFile.
 * Skip update for empty resultFileName -- use removeDynamicResults.
 */
void ModelWidget::updateDynamicResults(QString resultFileName)
{
  mResultFileName = resultFileName;
  if (!resultFileName.isEmpty()) {
    foreach (Component *component, mpDiagramGraphicsView->getInheritedComponentsList()) {
      component->componentParameterHasChanged();
    }
    foreach (Component *component, mpDiagramGraphicsView->getComponentsList()) {
      component->componentParameterHasChanged();
    }
  }
}

/*!
 * \brief ModelWidget::writeCoSimulationResultFile
 * Writes the co-simulation csv result file for 3d viewer.
 * \param fileName
 */
bool ModelWidget::writeCoSimulationResultFile(QString fileName)
{
  // this function is only for meta-models
  if (mpLibraryTreeItem->getLibraryType() != LibraryTreeItem::CompositeModel) {
    return false;
  }
  // first remove the result file.
  if (QFile::exists(fileName)) {
    if (!QFile::remove(fileName)) {
      MessagesWidget::instance()->addGUIMessage(MessageItem(MessageItem::Modelica, "", false, 0, 0, 0, 0,
                                                            GUIMessages::getMessage(GUIMessages::UNABLE_TO_DELETE_FILE).arg(fileName),
                                                            Helper::scriptingKind, Helper::errorLevel));
    }
  }
  // write the result file.
  QFile file(fileName);
  if (file.open(QIODevice::WriteOnly | QIODevice::Truncate)) {
    QTextStream resultFile(&file);
    // set to UTF-8
    resultFile.setCodec(Helper::utf8.toStdString().data());
    resultFile.setGenerateByteOrderMark(false);
    // write result file header
    resultFile << "\"" << "time\",";
    int nActiveInterfaces = 0;
    foreach (Component *pSubModelComponent, mpDiagramGraphicsView->getComponentsList()) {
      foreach (Component *pInterfaceComponent, pSubModelComponent->getComponentsList()) {
        QString name = QString("%1.%2").arg(pSubModelComponent->getName()).arg(pInterfaceComponent->getName());
        /*!
         * \note Don't check for connection.
         * If we check for connection then only connected submodels can be seen in the ThreeDViewer Browser.
         */
        //        foreach (LineAnnotation *pConnectionLineAnnotation, mpDiagramGraphicsView->getConnectionsList()) {
        //          if ((pConnectionLineAnnotation->getStartComponentName().compare(name) == 0) ||
        //              (pConnectionLineAnnotation->getEndComponentName().compare(name) == 0)) {
        // Comma between interfaces
        if (nActiveInterfaces > 0) {
          resultFile << ",";
        }
        resultFile << "\"" << name << ".R[cG][cG](1) [m]\",\"" << name << ".R[cG][cG](2) [m]\",\"" << name << ".R[cG][cG](3) [m]\","; // Position vector
        resultFile << "\"" << name << ".A(1,1) [-]\",\"" << name << ".A(1,2) [-]\",\"" << name << ".A(1,3) [-]\",\""
                   << name << ".A(2,1) [-]\",\"" << name << ".A(2,2) [-]\",\"" << name << ".A(2,3) [-]\",\""
                   << name << ".A(3,1) [-]\",\"" << name << ".A(3,2) [-]\",\"" << name << ".A(3,3) [-]\""; // Transformation matrix
        nActiveInterfaces++;
        //          }
        //        }
      }
    }
    // write just single data for result file
    resultFile << "\n" << "0,";
    nActiveInterfaces = 0;
    foreach (Component *pSubModelComponent, mpDiagramGraphicsView->getComponentsList()) {
      foreach (Component *pInterfaceComponent, pSubModelComponent->getComponentsList()) {
        /*!
         * \note Don't check for connection.
         * If we check for connection then only connected submodels can be seen in the ThreeDViewer Browser.
         */
        //        QString name = QString("%1.%2").arg(pSubModelComponent->getName()).arg(pInterfaceComponent->getName());
        //        foreach (LineAnnotation *pConnectionLineAnnotation, mpDiagramGraphicsView->getConnectionsList()) {
        //          if ((pConnectionLineAnnotation->getStartComponentName().compare(name) == 0) ||
        //              (pConnectionLineAnnotation->getEndComponentName().compare(name) == 0)) {
        // Comma between interfaces
        if (nActiveInterfaces > 0) {
          resultFile << ",";
        }

        // get the submodel position
        double values[] = {0.0, 0.0, 0.0};
        QGenericMatrix<3, 1, double> cX_R_cG_cG(values);
        QStringList subModelPositionList = pSubModelComponent->getComponentInfo()->getPosition().split(",", QString::SkipEmptyParts);
        if (subModelPositionList.size() > 2) {
          cX_R_cG_cG(0, 0) = subModelPositionList.at(0).toDouble();
          cX_R_cG_cG(0, 1) = subModelPositionList.at(1).toDouble();
          cX_R_cG_cG(0, 2) = subModelPositionList.at(2).toDouble();
        }
        // get the submodel angle
        double subModelPhi[3] = {0.0, 0.0, 0.0};
        QStringList subModelAngleList = pSubModelComponent->getComponentInfo()->getAngle321().split(",", QString::SkipEmptyParts);
        if (subModelAngleList.size() > 2) {
          subModelPhi[0] = subModelAngleList.at(0).toDouble();
          subModelPhi[1] = subModelAngleList.at(1).toDouble();
          subModelPhi[2] = subModelAngleList.at(2).toDouble();
        }
        QGenericMatrix<3, 3, double> cX_A_cG = Utilities::getRotationMatrix(QGenericMatrix<3, 1, double>(subModelPhi));
        // get the interface position
        QGenericMatrix<3, 1, double> ci_R_cX_cX(values);
        QStringList interfacePositionList = pInterfaceComponent->getComponentInfo()->getPosition().split(",", QString::SkipEmptyParts);
        if (interfacePositionList.size() > 2) {
          ci_R_cX_cX(0, 0) = interfacePositionList.at(0).toDouble();
          ci_R_cX_cX(0, 1) = interfacePositionList.at(1).toDouble();
          ci_R_cX_cX(0, 2) = interfacePositionList.at(2).toDouble();
        }
        // get the interface angle
        double interfacePhi[3] = {0.0, 0.0, 0.0};
        QStringList interfaceAngleList = pInterfaceComponent->getComponentInfo()->getAngle321().split(",", QString::SkipEmptyParts);
        if (interfaceAngleList.size() > 2) {
          interfacePhi[0] = interfaceAngleList.at(0).toDouble();
          interfacePhi[1] = interfaceAngleList.at(1).toDouble();
          interfacePhi[2] = interfaceAngleList.at(2).toDouble();
        }
        QGenericMatrix<3, 3, double> ci_A_cX = Utilities::getRotationMatrix(QGenericMatrix<3, 1, double>(interfacePhi));

        QGenericMatrix<3, 1, double> ci_R_cG_cG = cX_R_cG_cG + ci_R_cX_cX*cX_A_cG;
        QGenericMatrix<3, 3, double> ci_A_cG =  ci_A_cX*cX_A_cG;

        // write data
        resultFile << ci_R_cG_cG(0, 0) << "," << ci_R_cG_cG(0, 1) << "," << ci_R_cG_cG(0, 2) << ","; // Position vector
        resultFile << ci_A_cG(0, 0) << "," << ci_A_cG(0, 1) << "," << ci_A_cG(0, 2) << ","
                   << ci_A_cG(1, 0) << "," << ci_A_cG(1, 1) << "," << ci_A_cG(1, 2) << ","
                   << ci_A_cG(2, 0) << "," << ci_A_cG(2, 1) << "," << ci_A_cG(2, 2); // Transformation matrix
        nActiveInterfaces++;
        //          }
        //        }
      }
    }
    file.close();
    return true;
  } else {
    QString msg = GUIMessages::getMessage(GUIMessages::ERROR_OCCURRED).arg(GUIMessages::getMessage(GUIMessages::UNABLE_TO_SAVE_FILE)
                                                                           .arg(fileName).arg(file.errorString()));
    MessagesWidget::instance()->addGUIMessage(MessageItem(MessageItem::Modelica, "", false, 0, 0, 0, 0, msg, Helper::scriptingKind,
                                                          Helper::errorLevel));
    return false;
  }
}

/*!
 * \brief ModelWidget::writeVisualXMLFile
 * Writes the visual xml file for 3d visualization.
 * \param fileName
 * \param canWriteVisualXMLFile
 * \return
 */
bool ModelWidget::writeVisualXMLFile(QString fileName, bool canWriteVisualXMLFile)
{
  // this function is only for meta-models
  if (mpLibraryTreeItem->getLibraryType() != LibraryTreeItem::CompositeModel) {
    return false;
  }
  // first remove the visual xml file.
  if (QFile::exists(fileName)) {
    if (!QFile::remove(fileName)) {
      MessagesWidget::instance()->addGUIMessage(MessageItem(MessageItem::Modelica, "", false, 0, 0, 0, 0,
                                                            GUIMessages::getMessage(GUIMessages::UNABLE_TO_DELETE_FILE).arg(fileName),
                                                            Helper::scriptingKind, Helper::errorLevel));
    }
  }
  // can we write visual xml file.
  if (!canWriteVisualXMLFile) {
    foreach (Component *pSubModelComponent, mpDiagramGraphicsView->getComponentsList()) {
      if (!pSubModelComponent->getComponentInfo()->getGeometryFile().isEmpty()) {
        canWriteVisualXMLFile = true;
      }
    }
    if (!canWriteVisualXMLFile) {
      return false;
    }
  }
  // write the visual xml file.
  QFile file(fileName);
  if (file.open(QIODevice::WriteOnly | QIODevice::Truncate)) {
    QTextStream visualFile(&file);
    // set to UTF-8
    visualFile.setCodec(Helper::utf8.toStdString().data());
    visualFile.setGenerateByteOrderMark(false);

    visualFile << "<?xml version=\"1.0\" encoding=\"UTF-8\" standalone=\"no\"?>\n";
    visualFile << "<visualization>\n";
    visualFile << "  <shape>\n";
    visualFile << "    <ident>x-axis</ident>\n";
    visualFile << "    <type>cylinder</type>\n";
    visualFile << "    <T>\n";
    visualFile << "      <exp>1.0</exp>\n";
    visualFile << "      <exp>0.0</exp>\n";
    visualFile << "      <exp>0.0</exp>\n";
    visualFile << "      <exp>0.0</exp>\n";
    visualFile << "      <exp>1.0</exp>\n";
    visualFile << "      <exp>0.0</exp>\n";
    visualFile << "      <exp>0.0</exp>\n";
    visualFile << "      <exp>0.0</exp>\n";
    visualFile << "      <exp>1.0</exp>\n";
    visualFile << "    </T>\n";
    visualFile << "    <r>\n";
    visualFile << "      <exp>0.0</exp>\n";
    visualFile << "      <exp>0.0</exp>\n";
    visualFile << "      <exp>0.0</exp>\n";
    visualFile << "    </r>\n";
    visualFile << "    <r_shape>\n";
    visualFile << "      <exp>0.0</exp>\n";
    visualFile << "      <exp>0.0</exp>\n";
    visualFile << "      <exp>0.0</exp>\n";
    visualFile << "    </r_shape>\n";
    visualFile << "    <lengthDir>\n";
    visualFile << "      <exp>1.0</exp>\n";
    visualFile << "      <exp>0.0</exp>\n";
    visualFile << "      <exp>0.0</exp>\n";
    visualFile << "    </lengthDir>\n";
    visualFile << "    <widthDir>\n";
    visualFile << "      <exp>0.0</exp>\n";
    visualFile << "      <exp>1.0</exp>\n";
    visualFile << "      <exp>0.0</exp>\n";
    visualFile << "    </widthDir>\n";
    visualFile << "    <length><exp>1.0</exp></length>\n";
    visualFile << "    <width><exp>0.0025</exp></width>\n";
    visualFile << "    <height><exp>0.0025</exp></height>\n";
    visualFile << "    <extra><exp>0.0</exp></extra>\n";
    visualFile << "    <color>\n";
    visualFile << "      <exp>255.0</exp>\n";
    visualFile << "      <exp>0.0</exp>\n";
    visualFile << "      <exp>0.0</exp>\n";
    visualFile << "    </color>\n";
    visualFile << "    <specCoeff><exp>0.7</exp></specCoeff>\n";
    visualFile << "  </shape>\n";

    visualFile << "  <shape>\n";
    visualFile << "    <ident>y-axis</ident>\n";
    visualFile << "    <type>cylinder</type>\n";
    visualFile << "    <T>\n";
    visualFile << "      <exp>1.0</exp>\n";
    visualFile << "      <exp>0.0</exp>\n";
    visualFile << "      <exp>0.0</exp>\n";
    visualFile << "      <exp>0.0</exp>\n";
    visualFile << "      <exp>1.0</exp>\n";
    visualFile << "      <exp>0.0</exp>\n";
    visualFile << "      <exp>0.0</exp>\n";
    visualFile << "      <exp>0.0</exp>\n";
    visualFile << "      <exp>1.0</exp>\n";
    visualFile << "    </T>\n";
    visualFile << "    <r>\n";
    visualFile << "      <exp>0.0</exp>\n";
    visualFile << "      <exp>0.0</exp>\n";
    visualFile << "      <exp>0.0</exp>\n";
    visualFile << "    </r>\n";
    visualFile << "    <r_shape>\n";
    visualFile << "      <exp>0.0</exp>\n";
    visualFile << "      <exp>0.0</exp>\n";
    visualFile << "      <exp>0.0</exp>\n";
    visualFile << "    </r_shape>\n";
    visualFile << "    <lengthDir>\n";
    visualFile << "      <exp>0.0</exp>\n";
    visualFile << "      <exp>1.0</exp>\n";
    visualFile << "      <exp>0.0</exp>\n";
    visualFile << "    </lengthDir>\n";
    visualFile << "    <widthDir>\n";
    visualFile << "      <exp>1.0</exp>\n";
    visualFile << "      <exp>0.0</exp>\n";
    visualFile << "      <exp>0.0</exp>\n";
    visualFile << "    </widthDir>\n";
    visualFile << "    <length><exp>1.0</exp></length>\n";
    visualFile << "    <width><exp>0.0025</exp></width>\n";
    visualFile << "    <height><exp>0.0025</exp></height>\n";
    visualFile << "    <extra><exp>0.0</exp></extra>\n";
    visualFile << "    <color>\n";
    visualFile << "      <exp>0.0</exp>\n";
    visualFile << "      <exp>255.0</exp>\n";
    visualFile << "      <exp>0.0</exp>\n";
    visualFile << "    </color>\n";
    visualFile << "    <specCoeff><exp>0.7</exp></specCoeff>\n";
    visualFile << "  </shape>\n";

    visualFile << "  <shape>\n";
    visualFile << "    <ident>z-axis</ident>\n";
    visualFile << "    <type>cylinder</type>\n";
    visualFile << "    <T>\n";
    visualFile << "      <exp>1.0</exp>\n";
    visualFile << "      <exp>0.0</exp>\n";
    visualFile << "      <exp>0.0</exp>\n";
    visualFile << "      <exp>0.0</exp>\n";
    visualFile << "      <exp>1.0</exp>\n";
    visualFile << "      <exp>0.0</exp>\n";
    visualFile << "      <exp>0.0</exp>\n";
    visualFile << "      <exp>0.0</exp>\n";
    visualFile << "      <exp>1.0</exp>\n";
    visualFile << "    </T>\n";
    visualFile << "    <r>\n";
    visualFile << "      <exp>0.0</exp>\n";
    visualFile << "      <exp>0.0</exp>\n";
    visualFile << "      <exp>0.0</exp>\n";
    visualFile << "    </r>\n";
    visualFile << "    <r_shape>\n";
    visualFile << "      <exp>0.0</exp>\n";
    visualFile << "      <exp>0.0</exp>\n";
    visualFile << "      <exp>0.0</exp>\n";
    visualFile << "    </r_shape>\n";
    visualFile << "    <lengthDir>\n";
    visualFile << "      <exp>0.0</exp>\n";
    visualFile << "      <exp>0.0</exp>\n";
    visualFile << "      <exp>1.0</exp>\n";
    visualFile << "    </lengthDir>\n";
    visualFile << "    <widthDir>\n";
    visualFile << "      <exp>0.0</exp>\n";
    visualFile << "      <exp>1.0</exp>\n";
    visualFile << "      <exp>0.0</exp>\n";
    visualFile << "    </widthDir>\n";
    visualFile << "    <length><exp>1.0</exp></length>\n";
    visualFile << "    <width><exp>0.0025</exp></width>\n";
    visualFile << "    <height><exp>0.0025</exp></height>\n";
    visualFile << "    <extra><exp>0.0</exp></extra>\n";
    visualFile << "    <color>\n";
    visualFile << "      <exp>0.0</exp>\n";
    visualFile << "      <exp>0.0</exp>\n";
    visualFile << "      <exp>255.0</exp>\n";
    visualFile << "    </color>\n";
    visualFile << "    <specCoeff><exp>0.7</exp></specCoeff>\n";
    visualFile << "  </shape>\n";

    QList<QColor> colorsList;
    colorsList.append(QColor(Qt::red));
    colorsList.append(QColor(85,170,0)); // green
    colorsList.append(QColor(Qt::blue));
    colorsList.append(QColor(Qt::lightGray));
    colorsList.append(QColor(Qt::magenta));
    colorsList.append(QColor(Qt::yellow));
    colorsList.append(QColor(Qt::darkRed));
    colorsList.append(QColor(Qt::darkBlue));
    colorsList.append(QColor(Qt::darkGreen));
    colorsList.append(QColor(Qt::darkCyan));
    colorsList.append(QColor(Qt::darkMagenta));
    colorsList.append(QColor(Qt::darkYellow));
    // selected color
    QColor selectedColor(255, 192, 203); // pink
    int i = 0;

    foreach (Component *pSubModelComponent, mpDiagramGraphicsView->getComponentsList()) {
      // if no geometry file then continue.
      if (pSubModelComponent->getComponentInfo()->getGeometryFile().isEmpty()) {
        continue;
      }
      bool visited = false;
      foreach (Component *pInterfaceComponent, pSubModelComponent->getComponentsList()) {
        QString name = QString("%1.%2").arg(pSubModelComponent->getName()).arg(pInterfaceComponent->getName());




        //Draw interface vectors
        bool interfaceSelected=false;
        foreach(LineAnnotation* pConnection, pInterfaceComponent->getGraphicsView()->getConnectionsList()) {
          if(pConnection->isSelected()) {
            if(pConnection->getStartComponent() == pInterfaceComponent ||
             pConnection->getEndComponent() == pInterfaceComponent) {
              interfaceSelected = true;
            }
          }
        }

        //Draw X-axis
        visualFile << "  <shape>\n";
        visualFile << "    <ident>" << name << ".x</ident>\n";
        visualFile << "    <type>cylinder</type>\n";
        visualFile << "    <T>\n";
        visualFile << "      <cref>" << name << ".A(1,1) [-]</cref>\n";
        visualFile << "      <cref>" << name << ".A(1,2) [-]</cref>\n";
        visualFile << "      <cref>" << name << ".A(1,3) [-]</cref>\n";
        visualFile << "      <cref>" << name << ".A(2,1) [-]</cref>\n";
        visualFile << "      <cref>" << name << ".A(2,2) [-]</cref>\n";
        visualFile << "      <cref>" << name << ".A(2,3) [-]</cref>\n";
        visualFile << "      <cref>" << name << ".A(3,1) [-]</cref>\n";
        visualFile << "      <cref>" << name << ".A(3,2) [-]</cref>\n";
        visualFile << "      <cref>" << name << ".A(3,3) [-]</cref>\n";
        visualFile << "    </T>\n";
        visualFile << "    <r>\n";
        visualFile << "      <cref>" << name << ".R[cG][cG](1) [m]</cref>\n";
        visualFile << "      <cref>" << name << ".R[cG][cG](2) [m]</cref>\n";
        visualFile << "      <cref>" << name << ".R[cG][cG](3) [m]</cref>\n";
        visualFile << "    </r>\n";
        visualFile << "    <r_shape>\n";
        visualFile << "      <exp>0</exp>\n";
        visualFile << "      <exp>0</exp>\n";
        visualFile << "      <exp>0</exp>\n";
        visualFile << "    </r_shape>\n";
        visualFile << "    <lengthDir>\n";
        visualFile << "      <exp>1</exp>\n";
        visualFile << "      <exp>0</exp>\n";
        visualFile << "      <exp>0</exp>\n";
        visualFile << "    </lengthDir>\n";
        visualFile << "    <widthDir>\n";
        visualFile << "      <exp>0</exp>\n";
        visualFile << "      <exp>1</exp>\n";
        visualFile << "      <exp>0</exp>\n";
        visualFile << "    </widthDir>\n";
        visualFile << "    <length><exp>0.5</exp></length>\n";
        visualFile << "    <width><exp>0.0025</exp></width>\n";
        visualFile << "    <height><exp>0.0025</exp></height>\n";
        visualFile << "    <extra><exp>0.0</exp></extra>\n";
        visualFile << "    <color>\n";
        if(interfaceSelected) {
          visualFile << "      <exp>" << selectedColor.red() << "</exp>\n";
          visualFile << "      <exp>" << selectedColor.green() << "</exp>\n";
          visualFile << "      <exp>" << selectedColor.blue() << "</exp>\n";
        } else {
          visualFile << "      <exp>255</exp>\n";
          visualFile << "      <exp>0</exp>\n";
          visualFile << "      <exp>0</exp>\n";
        }
        visualFile << "    </color>\n";
        visualFile << "    <specCoeff><exp>0.7</exp></specCoeff>\n";
        visualFile << "  </shape>\n";

        //Draw Y-axis
        visualFile << "  <shape>\n";
        visualFile << "    <ident>" << name << ".x</ident>\n";
        visualFile << "    <type>cylinder</type>\n";
        visualFile << "    <T>\n";
        visualFile << "      <cref>" << name << ".A(1,1) [-]</cref>\n";
        visualFile << "      <cref>" << name << ".A(1,2) [-]</cref>\n";
        visualFile << "      <cref>" << name << ".A(1,3) [-]</cref>\n";
        visualFile << "      <cref>" << name << ".A(2,1) [-]</cref>\n";
        visualFile << "      <cref>" << name << ".A(2,2) [-]</cref>\n";
        visualFile << "      <cref>" << name << ".A(2,3) [-]</cref>\n";
        visualFile << "      <cref>" << name << ".A(3,1) [-]</cref>\n";
        visualFile << "      <cref>" << name << ".A(3,2) [-]</cref>\n";
        visualFile << "      <cref>" << name << ".A(3,3) [-]</cref>\n";
        visualFile << "    </T>\n";
        visualFile << "    <r>\n";
        visualFile << "      <cref>" << name << ".R[cG][cG](1) [m]</cref>\n";
        visualFile << "      <cref>" << name << ".R[cG][cG](2) [m]</cref>\n";
        visualFile << "      <cref>" << name << ".R[cG][cG](3) [m]</cref>\n";
        visualFile << "    </r>\n";
        visualFile << "    <r_shape>\n";
        visualFile << "      <exp>0</exp>\n";
        visualFile << "      <exp>0</exp>\n";
        visualFile << "      <exp>0</exp>\n";
        visualFile << "    </r_shape>\n";
        visualFile << "    <lengthDir>\n";
        visualFile << "      <exp>0</exp>\n";
        visualFile << "      <exp>1</exp>\n";
        visualFile << "      <exp>0</exp>\n";
        visualFile << "    </lengthDir>\n";
        visualFile << "    <widthDir>\n";
        visualFile << "      <exp>0</exp>\n";
        visualFile << "      <exp>0</exp>\n";
        visualFile << "      <exp>1</exp>\n";
        visualFile << "    </widthDir>\n";
        visualFile << "    <length><exp>0.5</exp></length>\n";
        visualFile << "    <width><exp>0.0025</exp></width>\n";
        visualFile << "    <height><exp>0.0025</exp></height>\n";
        visualFile << "    <extra><exp>0.0</exp></extra>\n";
        visualFile << "    <color>\n";
        if(interfaceSelected) {
          visualFile << "      <exp>" << selectedColor.red() << "</exp>\n";
          visualFile << "      <exp>" << selectedColor.green() << "</exp>\n";
          visualFile << "      <exp>" << selectedColor.blue() << "</exp>\n";
        } else {
          visualFile << "      <exp>0</exp>\n";
          visualFile << "      <exp>255</exp>\n";
          visualFile << "      <exp>0</exp>\n";
        }
        visualFile << "    </color>\n";
        visualFile << "    <specCoeff><exp>0.7</exp></specCoeff>\n";
        visualFile << "  </shape>\n";

        //Draw Z-axis
        visualFile << "  <shape>\n";
        visualFile << "    <ident>" << name << ".x</ident>\n";
        visualFile << "    <type>cylinder</type>\n";
        visualFile << "    <T>\n";
        visualFile << "      <cref>" << name << ".A(1,1) [-]</cref>\n";
        visualFile << "      <cref>" << name << ".A(1,2) [-]</cref>\n";
        visualFile << "      <cref>" << name << ".A(1,3) [-]</cref>\n";
        visualFile << "      <cref>" << name << ".A(2,1) [-]</cref>\n";
        visualFile << "      <cref>" << name << ".A(2,2) [-]</cref>\n";
        visualFile << "      <cref>" << name << ".A(2,3) [-]</cref>\n";
        visualFile << "      <cref>" << name << ".A(3,1) [-]</cref>\n";
        visualFile << "      <cref>" << name << ".A(3,2) [-]</cref>\n";
        visualFile << "      <cref>" << name << ".A(3,3) [-]</cref>\n";
        visualFile << "    </T>\n";
        visualFile << "    <r>\n";
        visualFile << "      <cref>" << name << ".R[cG][cG](1) [m]</cref>\n";
        visualFile << "      <cref>" << name << ".R[cG][cG](2) [m]</cref>\n";
        visualFile << "      <cref>" << name << ".R[cG][cG](3) [m]</cref>\n";
        visualFile << "    </r>\n";
        visualFile << "    <r_shape>\n";
        visualFile << "      <exp>0</exp>\n";
        visualFile << "      <exp>0</exp>\n";
        visualFile << "      <exp>0</exp>\n";
        visualFile << "    </r_shape>\n";
        visualFile << "    <lengthDir>\n";
        visualFile << "      <exp>0</exp>\n";
        visualFile << "      <exp>0</exp>\n";
        visualFile << "      <exp>1</exp>\n";
        visualFile << "    </lengthDir>\n";
        visualFile << "    <widthDir>\n";
        visualFile << "      <exp>1</exp>\n";
        visualFile << "      <exp>0</exp>\n";
        visualFile << "      <exp>0</exp>\n";
        visualFile << "    </widthDir>\n";
        visualFile << "    <length><exp>0.5</exp></length>\n";
        visualFile << "    <width><exp>0.0025</exp></width>\n";
        visualFile << "    <height><exp>0.0025</exp></height>\n";
        visualFile << "    <extra><exp>0.0</exp></extra>\n";
        visualFile << "    <color>\n";
        if(interfaceSelected) {
          visualFile << "      <exp>" << selectedColor.red() << "</exp>\n";
          visualFile << "      <exp>" << selectedColor.green() << "</exp>\n";
          visualFile << "      <exp>" << selectedColor.blue() << "</exp>\n";
        } else {
          visualFile << "      <exp>0</exp>\n";
          visualFile << "      <exp>0</exp>\n";
          visualFile << "      <exp>255</exp>\n";
        }
        visualFile << "    </color>\n";
        visualFile << "    <specCoeff><exp>0.7</exp></specCoeff>\n";
        visualFile << "  </shape>\n";
        //End new code

        if (visited) {
          break;
        }
        /*!
         * \note Don't check for connection.
         * If we check for connection then only connected submodels can be seen in the ThreeDViewer Browser.
         */
        //        foreach (LineAnnotation *pConnectionLineAnnotation, mpDiagramGraphicsView->getConnectionsList()) {
        //          if ((pConnectionLineAnnotation->getStartComponentName().compare(name) == 0) ||
        //              (pConnectionLineAnnotation->getEndComponentName().compare(name) == 0)) {
        // get the angle
        double phi[3] = {0.0, 0.0, 0.0};
        QStringList angleList = pInterfaceComponent->getComponentInfo()->getAngle321().split(",", QString::SkipEmptyParts);
        if (angleList.size() > 2) {
          phi[0] = -angleList.at(0).toDouble();
          phi[1] = -angleList.at(1).toDouble();
          phi[2] = -angleList.at(2).toDouble();
        }
        QGenericMatrix<3, 3, double> T = Utilities::getRotationMatrix(QGenericMatrix<3, 1, double>(phi));
        // get the position
        double position[3] = {0.0, 0.0, 0.0};
        QStringList positionList = pInterfaceComponent->getComponentInfo()->getPosition().split(",", QString::SkipEmptyParts);
        if (positionList.size() > 2) {
          position[0] = positionList.at(0).toDouble();
          position[1] = positionList.at(1).toDouble();
          position[2] = positionList.at(2).toDouble();
        }
        QGenericMatrix<3, 1, double> r_shape;
        r_shape(0, 0) = -position[0];
        r_shape(0, 1) = -position[1];
        r_shape(0, 2) = -position[2];
        r_shape = r_shape*(T);
        double lengthDirArr[3] = {1.0, 0.0, 0.0};
        QGenericMatrix<3, 1, double> lengthDir(lengthDirArr);
        lengthDir = lengthDir*(T);
        double widthDirArr[3] = {0.0, 1.0, 0.0};
        QGenericMatrix<3, 1, double> widthDir(widthDirArr);
        widthDir = widthDir*(T);

        visualFile << "  <shape>\n";
        visualFile << "    <ident>" << name << "</ident>\n";
        visualFile << "    <type>file://" << pSubModelComponent->getComponentInfo()->getGeometryFile() << "</type>\n";
        visualFile << "    <T>\n";
        visualFile << "      <cref>" << name << ".A(1,1) [-]</cref>\n";
        visualFile << "      <cref>" << name << ".A(1,2) [-]</cref>\n";
        visualFile << "      <cref>" << name << ".A(1,3) [-]</cref>\n";
        visualFile << "      <cref>" << name << ".A(2,1) [-]</cref>\n";
        visualFile << "      <cref>" << name << ".A(2,2) [-]</cref>\n";
        visualFile << "      <cref>" << name << ".A(2,3) [-]</cref>\n";
        visualFile << "      <cref>" << name << ".A(3,1) [-]</cref>\n";
        visualFile << "      <cref>" << name << ".A(3,2) [-]</cref>\n";
        visualFile << "      <cref>" << name << ".A(3,3) [-]</cref>\n";
        visualFile << "    </T>\n";
        visualFile << "    <r>\n";
        visualFile << "      <cref>" << name << ".R[cG][cG](1) [m]</cref>\n";
        visualFile << "      <cref>" << name << ".R[cG][cG](2) [m]</cref>\n";
        visualFile << "      <cref>" << name << ".R[cG][cG](3) [m]</cref>\n";
        visualFile << "    </r>\n";
        visualFile << "    <r_shape>\n";
        visualFile << "      <exp>" << r_shape(0, 0) << "</exp>\n";
        visualFile << "      <exp>" << r_shape(0, 1) << "</exp>\n";
        visualFile << "      <exp>" << r_shape(0, 2) << "</exp>\n";
        visualFile << "    </r_shape>\n";
        visualFile << "    <lengthDir>\n";
        visualFile << "      <exp>" << lengthDir(0, 0) << "</exp>\n";
        visualFile << "      <exp>" << lengthDir(0, 1) << "</exp>\n";
        visualFile << "      <exp>" << lengthDir(0, 2) << "</exp>\n";
        visualFile << "    </lengthDir>\n";
        visualFile << "    <widthDir>\n";
        visualFile << "      <exp>" << widthDir(0, 0) << "</exp>\n";
        visualFile << "      <exp>" << widthDir(0, 1) << "</exp>\n";
        visualFile << "      <exp>" << widthDir(0, 2) << "</exp>\n";
        visualFile << "    </widthDir>\n";
        visualFile << "    <length><exp>0.0</exp></length>\n";
        visualFile << "    <width><exp>0.0</exp></width>\n";
        visualFile << "    <height><exp>0.0</exp></height>\n";
        visualFile << "    <extra><exp>0.0</exp></extra>\n";
        visualFile << "    <color>\n";
        if (pSubModelComponent->isSelected()) {
          visualFile << "      <exp>" << selectedColor.red() << "</exp>\n";
          visualFile << "      <exp>" << selectedColor.green() << "</exp>\n";
          visualFile << "      <exp>" << selectedColor.blue() << "</exp>\n";
        } else {
          visualFile << "      <exp>" << colorsList.at(i % colorsList.size()).red() << "</exp>\n";
          visualFile << "      <exp>" << colorsList.at(i % colorsList.size()).green() << "</exp>\n";
          visualFile << "      <exp>" << colorsList.at(i % colorsList.size()).blue() << "</exp>\n";
        }
        visualFile << "    </color>\n";
        visualFile << "    <specCoeff><exp>0.7</exp></specCoeff>\n";
        visualFile << "  </shape>\n";
        // set the visited flag to true.
        visited = true;
        i++;
        break;
        //          }
        //        }
      }
    }

    visualFile << "</visualization>\n";
    file.close();
    return true;
  } else {
    QString msg = GUIMessages::getMessage(GUIMessages::ERROR_OCCURRED).arg(GUIMessages::getMessage(GUIMessages::UNABLE_TO_SAVE_FILE)
                                                                           .arg(fileName).arg(file.errorString()));
    MessagesWidget::instance()->addGUIMessage(MessageItem(MessageItem::Modelica, "", false, 0, 0, 0, 0, msg, Helper::scriptingKind,
                                                          Helper::errorLevel));
    return false;
  }
}

/*!
 * \brief ModelWidget::beginMacro
 * Tells the undo stack to consider all coming commands as one.\n
 * Also tells the text editor to mark all changes as one.
 * \param text
 */
void ModelWidget::beginMacro(const QString &text)
{
  mpUndoStack->beginMacro(text);
  if (mpEditor) {
    QTextCursor textCursor = mpEditor->getPlainTextEdit()->textCursor();
    textCursor.beginEditBlock();
  }
}

/*!
 * \brief ModelWidget::endMacro
 * Tells the undo stack and text editor that the batch editing is finished.
 */
void ModelWidget::endMacro()
{
  mpUndoStack->endMacro();
  if (mpEditor) {
    mpEditor->setForceSetPlainText(true);
    QTextCursor textCursor = mpEditor->getPlainTextEdit()->textCursor();
    textCursor.endEditBlock();
    mpEditor->setForceSetPlainText(false);
  }
}

/*!
 * \brief ModelWidget::updateViewButtonsBasedOnAccess
 * Update the view buttons i.e., icon, diagram and text based on the Access annotation.
 */
void ModelWidget::updateViewButtonsBasedOnAccess()
{
  if (mCreateModelWidgetComponents) {
    LibraryTreeItem::Access access = mpLibraryTreeItem->getAccess();
    switch (access) {
      case LibraryTreeItem::icon:
      case LibraryTreeItem::documentation:
        mpIconViewToolButton->setChecked(true);
        mpDiagramViewToolButton->setEnabled(false);
        mpTextViewToolButton->setEnabled(false);
        break;
      case LibraryTreeItem::diagram:
        if (mpTextViewToolButton->isChecked()) {
          mpDiagramViewToolButton->setChecked(true);
        }
        mpTextViewToolButton->setEnabled(false);
        break;
      case LibraryTreeItem::nonPackageText:
      case LibraryTreeItem::nonPackageDuplicate:
        if (mpLibraryTreeItem->getRestriction() == StringHandler::Package) {
          if (mpTextViewToolButton->isChecked()) {
            mpDiagramViewToolButton->setChecked(true);
          }
          mpTextViewToolButton->setEnabled(false);
        } else {
          mpDiagramViewToolButton->setEnabled(true);
          mpTextViewToolButton->setEnabled(true);
        }
        break;
      default:
        mpDiagramViewToolButton->setEnabled(true);
        mpTextViewToolButton->setEnabled(true);
        break;
    }
  }
}

/*!
 * \brief ModelWidget::getModelInheritedClasses
 * Gets the class inherited classes.
 */
void ModelWidget::getModelInheritedClasses()
{
  MainWindow *pMainWindow = MainWindow::instance();
  LibraryTreeModel *pLibraryTreeModel = pMainWindow->getLibraryWidget()->getLibraryTreeModel();
  // get the inherited classes of the class
  QList<QString> inheritedClasses = pMainWindow->getOMCProxy()->getInheritedClasses(mpLibraryTreeItem->getNameStructure());
  foreach (QString inheritedClass, inheritedClasses) {
    /* If the inherited class is one of the builtin type such as Real we can
       * stop here, because the class can not contain any classes, etc.
       * Also check for cyclic loops.
       */
    if (!(pMainWindow->getOMCProxy()->isBuiltinType(inheritedClass) || inheritedClass.compare(mpLibraryTreeItem->getNameStructure()) == 0)) {
      LibraryTreeItem *pInheritedLibraryTreeItem = pLibraryTreeModel->findLibraryTreeItem(inheritedClass);
      if (!pInheritedLibraryTreeItem) {
        pInheritedLibraryTreeItem = pLibraryTreeModel->createNonExistingLibraryTreeItem(inheritedClass);
      }
      if (!pInheritedLibraryTreeItem->isNonExisting() && !pInheritedLibraryTreeItem->getModelWidget()) {
        pLibraryTreeModel->showModelWidget(pInheritedLibraryTreeItem, false);
      }
      mpLibraryTreeItem->addInheritedClass(pInheritedLibraryTreeItem);
      addInheritedClass(pInheritedLibraryTreeItem);
    }
  }
}

/*!
 * \brief ModelWidget::parseModelInheritedClass
 * Parses the inherited class shape and draws its items on the appropriate view.
 * \param pModelWidget
 * \param viewType
 */
void ModelWidget::drawModelInheritedClassShapes(ModelWidget *pModelWidget, StringHandler::ViewType viewType)
{
  foreach (LibraryTreeItem *pLibraryTreeItem, pModelWidget->getInheritedClassesList()) {
    if (!pLibraryTreeItem->isNonExisting()) {
      if (!pLibraryTreeItem->getModelWidget()) {
        MainWindow::instance()->getLibraryWidget()->getLibraryTreeModel()->showModelWidget(pLibraryTreeItem, false);
      }
      drawModelInheritedClassShapes(pLibraryTreeItem->getModelWidget(), viewType);
    }
    GraphicsView *pInheritedGraphicsView, *pGraphicsView;
    if (pLibraryTreeItem->isNonExisting()) {
      if (viewType == StringHandler::Icon) {
        mpIconGraphicsView->addInheritedShapeToList(createNonExistingInheritedShape(mpIconGraphicsView));
      } else {
        mpDiagramGraphicsView->addInheritedShapeToList(createNonExistingInheritedShape(mpDiagramGraphicsView));
      }
    } else {
      if (viewType == StringHandler::Icon) {
        pInheritedGraphicsView = pLibraryTreeItem->getModelWidget()->getIconGraphicsView();
        pGraphicsView = mpIconGraphicsView;
      } else {
        pLibraryTreeItem->getModelWidget()->loadDiagramView();
        pInheritedGraphicsView = pLibraryTreeItem->getModelWidget()->getDiagramGraphicsView();
        pGraphicsView = mpDiagramGraphicsView;
      }
      // loop through the inherited class shapes
      foreach (ShapeAnnotation *pShapeAnnotation, pInheritedGraphicsView->getShapesList()) {
        if (viewType == StringHandler::Icon) {
          pGraphicsView->addInheritedShapeToList(createInheritedShape(pShapeAnnotation, pGraphicsView));
        } else {
          mpDiagramGraphicsView->addInheritedShapeToList(createInheritedShape(pShapeAnnotation, pGraphicsView));
        }
      }
    }
  }
}

/*!
 * \brief ModelWidget::removeInheritedClassShapes
 * Removes all the inherited class shapes.
 * \param viewType
 */
void ModelWidget::removeInheritedClassShapes(StringHandler::ViewType viewType)
{
  GraphicsView *pGraphicsView = 0;
  if (viewType == StringHandler::Icon) {
    pGraphicsView = mpIconGraphicsView;
  } else {
    pGraphicsView = mpDiagramGraphicsView;
  }
  foreach (ShapeAnnotation *pShapeAnnotation, pGraphicsView->getInheritedShapesList()) {
    pGraphicsView->deleteInheritedShapeFromList(pShapeAnnotation);
    pGraphicsView->removeItem(pShapeAnnotation);
    delete pShapeAnnotation;
  }
}

/*!
 * \brief ModelWidget::getModelIconDiagramShapes
 * Gets the Modelica model icon & diagram shapes.
 * Parses the Modelica icon/diagram annotation and creates shapes for it on appropriate GraphicsView.
 * \param viewType
 */
void ModelWidget::getModelIconDiagramShapes(StringHandler::ViewType viewType)
{
  OMCProxy *pOMCProxy = MainWindow::instance()->getOMCProxy();
  GraphicsView *pGraphicsView = 0;
  QString annotationString;
  if (viewType == StringHandler::Icon) {
    pGraphicsView = mpIconGraphicsView;
    annotationString = pOMCProxy->getIconAnnotation(mpLibraryTreeItem->getNameStructure());
  } else {
    pGraphicsView = mpDiagramGraphicsView;
    if (mpLibraryTreeItem->getAccess() >= LibraryTreeItem::diagram) {
      annotationString = pOMCProxy->getDiagramAnnotation(mpLibraryTreeItem->getNameStructure());
    }
  }
  annotationString = StringHandler::removeFirstLastCurlBrackets(annotationString);
  if (annotationString.isEmpty()) {
    drawBaseCoOrdinateSystem(this, pGraphicsView);
    return;
  }
  QStringList list = StringHandler::getStrings(annotationString);
  // read the coordinate system
  if (list.size() < 8) {
    drawBaseCoOrdinateSystem(this, pGraphicsView);
    return;
  }

  qreal left = qMin(list.at(0).toFloat(), list.at(2).toFloat());
  qreal bottom = qMin(list.at(1).toFloat(), list.at(3).toFloat());
  qreal right = qMax(list.at(0).toFloat(), list.at(2).toFloat());
  qreal top = qMax(list.at(1).toFloat(), list.at(3).toFloat());
  QList<QPointF> extent;
  extent << QPointF(left, bottom) << QPointF(right, top);
  pGraphicsView->mCoOrdinateSystem.setExtent(extent);
  pGraphicsView->mCoOrdinateSystem.setPreserveAspectRatio((list.at(4).compare("true") == 0) ? true : false);
  pGraphicsView->mCoOrdinateSystem.setInitialScale(list.at(5).toFloat());
  qreal horizontal = list.at(6).toFloat();
  qreal vertical = list.at(7).toFloat();
  pGraphicsView->mCoOrdinateSystem.setGrid(QPointF(horizontal, vertical));
  pGraphicsView->mCoOrdinateSystem.setValid(true);
  pGraphicsView->setExtentRectangle(left, bottom, right, top);
  pGraphicsView->resize(pGraphicsView->size());
  // read the shapes
  if (list.size() < 9)
    return;
  QStringList shapesList = StringHandler::getStrings(StringHandler::removeFirstLastCurlBrackets(list.at(8)), '(', ')');
  // Now parse the shapes available in list
  foreach (QString shape, shapesList) {
    if (shape.startsWith("Line")) {
      shape = shape.mid(QString("Line").length());
      shape = StringHandler::removeFirstLastBrackets(shape);
      LineAnnotation *pLineAnnotation = new LineAnnotation(shape, pGraphicsView);
      pLineAnnotation->initializeTransformation();
      pLineAnnotation->drawCornerItems();
      pLineAnnotation->setCornerItemsActiveOrPassive();
      pGraphicsView->addShapeToList(pLineAnnotation);
      pGraphicsView->addItem(pLineAnnotation);
    } else if (shape.startsWith("Polygon")) {
      shape = shape.mid(QString("Polygon").length());
      shape = StringHandler::removeFirstLastBrackets(shape);
      PolygonAnnotation *pPolygonAnnotation = new PolygonAnnotation(shape, pGraphicsView);
      pPolygonAnnotation->initializeTransformation();
      pPolygonAnnotation->drawCornerItems();
      pPolygonAnnotation->setCornerItemsActiveOrPassive();
      pGraphicsView->addShapeToList(pPolygonAnnotation);
      pGraphicsView->addItem(pPolygonAnnotation);
    } else if (shape.startsWith("Rectangle")) {
      shape = shape.mid(QString("Rectangle").length());
      shape = StringHandler::removeFirstLastBrackets(shape);
      RectangleAnnotation *pRectangleAnnotation = new RectangleAnnotation(shape, pGraphicsView);
      pRectangleAnnotation->initializeTransformation();
      pRectangleAnnotation->drawCornerItems();
      pRectangleAnnotation->setCornerItemsActiveOrPassive();
      pGraphicsView->addShapeToList(pRectangleAnnotation);
      pGraphicsView->addItem(pRectangleAnnotation);
    } else if (shape.startsWith("Ellipse")) {
      shape = shape.mid(QString("Ellipse").length());
      shape = StringHandler::removeFirstLastBrackets(shape);
      EllipseAnnotation *pEllipseAnnotation = new EllipseAnnotation(shape, pGraphicsView);
      pEllipseAnnotation->initializeTransformation();
      pEllipseAnnotation->drawCornerItems();
      pEllipseAnnotation->setCornerItemsActiveOrPassive();
      pGraphicsView->addShapeToList(pEllipseAnnotation);
      pGraphicsView->addItem(pEllipseAnnotation);
    } else if (shape.startsWith("Text")) {
      shape = shape.mid(QString("Text").length());
      shape = StringHandler::removeFirstLastBrackets(shape);
      TextAnnotation *pTextAnnotation = new TextAnnotation(shape, pGraphicsView);
      pTextAnnotation->initializeTransformation();
      pTextAnnotation->drawCornerItems();
      pTextAnnotation->setCornerItemsActiveOrPassive();
      pGraphicsView->addShapeToList(pTextAnnotation);
      pGraphicsView->addItem(pTextAnnotation);
    } else if (shape.startsWith("Bitmap")) {
      /* create the bitmap shape */
      shape = shape.mid(QString("Bitmap").length());
      shape = StringHandler::removeFirstLastBrackets(shape);
      BitmapAnnotation *pBitmapAnnotation = new BitmapAnnotation(mpLibraryTreeItem->mClassInformation.fileName, shape, pGraphicsView);
      pBitmapAnnotation->initializeTransformation();
      pBitmapAnnotation->drawCornerItems();
      pBitmapAnnotation->setCornerItemsActiveOrPassive();
      pGraphicsView->addShapeToList(pBitmapAnnotation);
      pGraphicsView->addItem(pBitmapAnnotation);
    }
  }
}

/*!
 * \brief ModelWidget::drawModelInheritedClassComponents
 * Loops through the class inhertited classes and draws the components for all.
 * \param pModelWidget
 * \param viewType
 */
void ModelWidget::drawModelInheritedClassComponents(ModelWidget *pModelWidget, StringHandler::ViewType viewType)
{
  foreach (LibraryTreeItem *pLibraryTreeItem, pModelWidget->getInheritedClassesList()) {
    if (!pLibraryTreeItem->isNonExisting()) {
      drawModelInheritedClassComponents(pLibraryTreeItem->getModelWidget(), viewType);
      GraphicsView *pInheritedGraphicsView, *pGraphicsView;
      if (viewType == StringHandler::Icon) {
        pLibraryTreeItem->getModelWidget()->loadComponents();
        pInheritedGraphicsView = pLibraryTreeItem->getModelWidget()->getIconGraphicsView();
        pGraphicsView = mpIconGraphicsView;
      } else {
        pLibraryTreeItem->getModelWidget()->loadDiagramView();
        pInheritedGraphicsView = pLibraryTreeItem->getModelWidget()->getDiagramGraphicsView();
        pGraphicsView = mpDiagramGraphicsView;
      }
      foreach (Component *pInheritedComponent, pInheritedGraphicsView->getComponentsList()) {
        pGraphicsView->addInheritedComponentToList(createInheritedComponent(pInheritedComponent, pGraphicsView));
      }
    }
  }
}

/*!
 * \brief ModelWidget::removeInheritedClassComponents
 * Removes all the class inherited components.
 * \param viewType
 */
void ModelWidget::removeInheritedClassComponents(StringHandler::ViewType viewType)
{
  GraphicsView *pGraphicsView = 0;
  if (viewType == StringHandler::Icon) {
    pGraphicsView = mpIconGraphicsView;
  } else {
    pGraphicsView = mpDiagramGraphicsView;
  }
  foreach (Component *pComponent, pGraphicsView->getInheritedComponentsList()) {
    pComponent->removeChildren();
    pGraphicsView->deleteInheritedComponentFromList(pComponent);
    pGraphicsView->removeItem(pComponent->getOriginItem());
    delete pComponent->getOriginItem();
    pGraphicsView->removeItem(pComponent);
    pComponent->emitDeleted();
    delete pComponent;
  }
}

/*!
 * \brief ModelWidget::removeClassComponents
 * Removes all the class components.
 * \param viewType
 */
void ModelWidget::removeClassComponents(StringHandler::ViewType viewType)
{
  GraphicsView *pGraphicsView = 0;
  if (viewType == StringHandler::Icon) {
    pGraphicsView = mpIconGraphicsView;
  } else {
    pGraphicsView = mpDiagramGraphicsView;
  }
  foreach (Component *pComponent, pGraphicsView->getComponentsList()) {
    pComponent->removeChildren();
    pGraphicsView->deleteComponentFromList(pComponent);
    pGraphicsView->removeItem(pComponent->getOriginItem());
    delete pComponent->getOriginItem();
    pGraphicsView->removeItem(pComponent);
    pComponent->emitDeleted();
    delete pComponent;
  }
}

/*!
 * \brief ModelWidget::getModelComponents
 * Gets the components of the model and their annotations.
 */
void ModelWidget::getModelComponents()
{
  MainWindow *pMainWindow = MainWindow::instance();
  // get the components
  mComponentsList = pMainWindow->getOMCProxy()->getComponents(mpLibraryTreeItem->getNameStructure());
  // get the components annotations
  if (!mComponentsList.isEmpty()) {
    mComponentsAnnotationsList = pMainWindow->getOMCProxy()->getComponentAnnotations(mpLibraryTreeItem->getNameStructure());
  }
}

/*!
 * \brief ModelWidget::drawModelIconComponents
 * Draw the components for icon view and place them in the icon GraphicsView.
 */
void ModelWidget::drawModelIconComponents()
{
  MainWindow *pMainWindow = MainWindow::instance();
  int i = 0;
  foreach (ComponentInfo *pComponentInfo, mComponentsList) {
    // if the component type is one of the builtin type then don't try to load it here. we load it when loading diagram view.
    if (pMainWindow->getOMCProxy()->isBuiltinType(pComponentInfo->getClassName())) {
      i++;
      continue;
    }
    LibraryTreeItem *pLibraryTreeItem = 0;
    LibraryTreeModel *pLibraryTreeModel = pMainWindow->getLibraryWidget()->getLibraryTreeModel();
    pLibraryTreeItem = pLibraryTreeModel->findLibraryTreeItem(pComponentInfo->getClassName());
    if (!pLibraryTreeItem) {
      pLibraryTreeItem = pLibraryTreeModel->createNonExistingLibraryTreeItem(pComponentInfo->getClassName());
    }
    // we only load and draw connectors here. Other components are drawn when loading diagram view.
    if (pLibraryTreeItem->isConnector()) {
      if (!pLibraryTreeItem->isNonExisting() && !pLibraryTreeItem->getModelWidget()) {
        pLibraryTreeModel->showModelWidget(pLibraryTreeItem, false);
      }
      QString annotation;
      if (mComponentsAnnotationsList.size() >= i) {
        annotation = mComponentsAnnotationsList.at(i);
        if (StringHandler::getPlacementAnnotation(annotation).isEmpty()) {
          annotation = StringHandler::removeFirstLastCurlBrackets(annotation);
          annotation = QString("{%1, Placement(false,0.0,0.0,-10.0,-10.0,10.0,10.0,0.0,-,-,-,-,-,-,)}").arg(annotation);
        }
      }
      mpIconGraphicsView->addComponentToView(pComponentInfo->getName(), pLibraryTreeItem, annotation, QPointF(0, 0), pComponentInfo,
                                             false, true);
    }
    i++;
  }
}

/*!
 * \brief ModelWidget::drawModelDiagramComponents
 * Draw the components for diagram view and place them in the diagram GraphicsView.
 */
void ModelWidget::drawModelDiagramComponents()
{
  MainWindow *pMainWindow = MainWindow::instance();
  int i = 0;
  foreach (ComponentInfo *pComponentInfo, mComponentsList) {
    LibraryTreeItem *pLibraryTreeItem = 0;
    // if the component type is one of the builtin type then don't try to load it.
    if (!pMainWindow->getOMCProxy()->isBuiltinType(pComponentInfo->getClassName())) {
      LibraryTreeModel *pLibraryTreeModel = pMainWindow->getLibraryWidget()->getLibraryTreeModel();
      pLibraryTreeItem = pLibraryTreeModel->findLibraryTreeItem(pComponentInfo->getClassName());
      if (!pLibraryTreeItem) {
        pLibraryTreeItem = pLibraryTreeModel->createNonExistingLibraryTreeItem(pComponentInfo->getClassName());
      }
      // we only load and draw non-connectors here. Connector components are drawn in drawModelIconComponents().
      if (pLibraryTreeItem->isConnector()) {
        i++;
        continue;
      }
      if (!pLibraryTreeItem->isNonExisting() && !pLibraryTreeItem->getModelWidget()) {
        pLibraryTreeModel->showModelWidget(pLibraryTreeItem, false);
      }
    }
    QString annotation;
    if (mComponentsAnnotationsList.size() >= i) {
      annotation = mComponentsAnnotationsList.at(i);
      if (StringHandler::getPlacementAnnotation(annotation).isEmpty()) {
        annotation = StringHandler::removeFirstLastCurlBrackets(annotation);
        annotation = QString("{%1, Placement(false,0.0,0.0,-10.0,-10.0,10.0,10.0,0.0,-,-,-,-,-,-,)}").arg(annotation);
      }
    }
    mpDiagramGraphicsView->addComponentToView(pComponentInfo->getName(), pLibraryTreeItem, annotation, QPointF(0, 0), pComponentInfo,
                                              false, true);
    i++;
  }
}

/*!
 * \brief ModelWidget::drawModelInheritedClassConnections
 * Loops through the class inhertited classes and draws the connections for all.
 * \param pModelWidget
 */
void ModelWidget::drawModelInheritedClassConnections(ModelWidget *pModelWidget)
{
  foreach (LibraryTreeItem *pLibraryTreeItem, pModelWidget->getInheritedClassesList()) {
    if (!pLibraryTreeItem->isNonExisting()) {
      drawModelInheritedClassConnections(pLibraryTreeItem->getModelWidget());
      pLibraryTreeItem->getModelWidget()->loadConnections();
      foreach (LineAnnotation *pConnectionLineAnnotation, pLibraryTreeItem->getModelWidget()->getDiagramGraphicsView()->getConnectionsList()) {
        mpDiagramGraphicsView->addInheritedConnectionToList(createInheritedConnection(pConnectionLineAnnotation));
      }
    }
  }
}

/*!
 * \brief ModelWidget::removeInheritedClassConnections
 * Removes all the class inherited class connections.
 */
void ModelWidget::removeInheritedClassConnections()
{
  foreach (LineAnnotation *pConnectionLineAnnotation, mpDiagramGraphicsView->getInheritedConnectionsList()) {
    mpDiagramGraphicsView->deleteInheritedConnectionFromList(pConnectionLineAnnotation);
    mpDiagramGraphicsView->removeItem(pConnectionLineAnnotation);
    delete pConnectionLineAnnotation;
  }
}

/*!
 * \brief ModelWidget::getModelTransitions
 * Gets the transitions of the model and place them in the diagram GraphicsView.
 */
void ModelWidget::getModelTransitions()
{
  QList<QList<QString>> transitions = MainWindow::instance()->getOMCProxy()->getTransitions(mpLibraryTreeItem->getNameStructure());
  for (int i = 0 ; i < transitions.size() ; i++) {
    QStringList transition = transitions.at(i);
    // get start component
    Component *pStartComponent = mpDiagramGraphicsView->getComponentObject(transition.at(0));
    // show error message if start component is not found.
    if (!pStartComponent) {
      MessagesWidget::instance()->addGUIMessage(MessageItem(MessageItem::Modelica, "", false, 0, 0, 0, 0,
                                                            GUIMessages::getMessage(GUIMessages::UNABLE_FIND_COMPONENT_IN_TRANSITION)
                                                            .arg(transition.at(0)).arg(transition.join(",")),
                                                            Helper::scriptingKind, Helper::errorLevel));
      continue;
    }
    // get end component
    Component *pEndComponent = mpDiagramGraphicsView->getComponentObject(transition.at(1));
    // show error message if end component is not found.
    if (!pEndComponent) {
      MessagesWidget::instance()->addGUIMessage(MessageItem(MessageItem::Modelica, "", false, 0, 0, 0, 0,
                                                            GUIMessages::getMessage(GUIMessages::UNABLE_FIND_COMPONENT_IN_TRANSITION)
                                                            .arg(transition.at(1)).arg(transition.join(",")),
                                                            Helper::scriptingKind, Helper::errorLevel));
      continue;
    }
    // get the transition annotations
    QStringList shapesList = StringHandler::getStrings(transition.at(7), '(', ')');
    // Now parse the shapes available in list
    QString lineShape, textShape = "";
    foreach (QString shape, shapesList) {
      if (shape.startsWith("Line")) {
        lineShape = shape.mid(QString("Line").length());
        lineShape = StringHandler::removeFirstLastBrackets(lineShape);
      } else if (shape.startsWith("Text")) {
        textShape = shape.mid(QString("Text").length());
        textShape = StringHandler::removeFirstLastBrackets(textShape);
      }
    }
    LineAnnotation *pTransitionLineAnnotation;
    pTransitionLineAnnotation = new LineAnnotation(lineShape, textShape, pStartComponent, pEndComponent, transition.at(2), transition.at(3),
                                                   transition.at(4), transition.at(5), transition.at(6), mpDiagramGraphicsView);
    pTransitionLineAnnotation->setStartComponentName(transition.at(0));
    pTransitionLineAnnotation->setEndComponentName(transition.at(1));
    mpUndoStack->push(new AddTransitionCommand(pTransitionLineAnnotation, false));
  }
}

/*!
 * \brief ModelWidget::getModelInitialStates
 * Gets the initial states of the model and place them in the diagram GraphicsView.
 */
void ModelWidget::getModelInitialStates()
{
  QList<QList<QString>> initialStates = MainWindow::instance()->getOMCProxy()->getInitialStates(mpLibraryTreeItem->getNameStructure());
  for (int i = 0 ; i < initialStates.size() ; i++) {
    QStringList initialState = initialStates.at(i);
    // get initial state component
    Component *pInitialStateComponent = mpDiagramGraphicsView->getComponentObject(initialState.at(0));
    // show error message if initial state component is not found.
    if (!pInitialStateComponent) {
      MessagesWidget::instance()->addGUIMessage(MessageItem(MessageItem::Modelica, "", false, 0, 0, 0, 0,
                                                            GUIMessages::getMessage(GUIMessages::UNABLE_FIND_COMPONENT_IN_INITIALSTATE)
                                                            .arg(initialState.at(0)).arg(initialState.join(",")),
                                                            Helper::scriptingKind, Helper::errorLevel));
      continue;
    }
    // get the transition annotations
    QStringList shapesList = StringHandler::getStrings(initialState.at(1), '(', ')');
    // Now parse the shapes available in list
    QString lineShape = "";
    foreach (QString shape, shapesList) {
      if (shape.startsWith("Line")) {
        lineShape = shape.mid(QString("Line").length());
        lineShape = StringHandler::removeFirstLastBrackets(lineShape);
      }
    }
    LineAnnotation *pInitialStateLineAnnotation;
    pInitialStateLineAnnotation = new LineAnnotation(lineShape, pInitialStateComponent, mpDiagramGraphicsView);
    pInitialStateLineAnnotation->setStartComponentName(initialState.at(0));
    pInitialStateLineAnnotation->setEndComponentName("");
    mpUndoStack->push(new AddInitialStateCommand(pInitialStateLineAnnotation, false));
  }
}

/*!
 * \brief ModelWidget::getMetaModelSubModels
 * \brief ModelWidget::detectMultipleDeclarations
 * detect multiple declarations of a component instance
 */
void ModelWidget::detectMultipleDeclarations()
{
  for (int i = 0 ; i < mComponentsList.size() ; i++) {
    for (int j = 0 ; j < mComponentsList.size() ; j++) {
      if (i == j) {
        j++;
        continue;
      }
      if (mComponentsList[i]->getName().compare(mComponentsList[j]->getName()) == 0) {
        MessagesWidget::instance()->addGUIMessage(MessageItem(MessageItem::Modelica, "", false, 0, 0, 0, 0,
                                                              GUIMessages::getMessage(GUIMessages::MULTIPLE_DECLARATIONS_COMPONENT)
                                                              .arg(mComponentsList[i]->getName()),
                                                              Helper::scriptingKind, Helper::errorLevel));
        return;
      }
    }
  }
}

/*!
 * \brief ModelWidget::getCompositeModelName
 * Gets the CompositeModel name.
 * \return
 */
QString ModelWidget::getCompositeModelName()
{
  CompositeModelEditor *pCompositeModelEditor = dynamic_cast<CompositeModelEditor*>(mpEditor);
  return pCompositeModelEditor->getCompositeModelName();
}

/*!
 * \brief ModelWidget::getCompositeModelSubModels
 * Gets the submodels of the TLM and place them in the diagram GraphicsView.
 */
void ModelWidget::getCompositeModelSubModels()
{
  QFileInfo fileInfo(mpLibraryTreeItem->getFileName());
  CompositeModelEditor *pCompositeModelEditor = dynamic_cast<CompositeModelEditor*>(mpEditor);
  if (pCompositeModelEditor) {
    QDomNodeList subModels = pCompositeModelEditor->getSubModels();
    for (int i = 0; i < subModels.size(); i++) {
      QString transformation;
      QDomElement subModel = subModels.at(i).toElement();
      QDomNodeList subModelChildren = subModel.childNodes();
      for (int j = 0 ; j < subModelChildren.size() ; j++) {
        QDomElement annotationElement = subModelChildren.at(j).toElement();
        if (annotationElement.tagName().compare("Annotation") == 0) {
          transformation = "Placement(";
          transformation.append(annotationElement.attribute("Visible")).append(",");
          transformation.append(StringHandler::removeFirstLastCurlBrackets(annotationElement.attribute("Origin"))).append(",");
          transformation.append(StringHandler::removeFirstLastCurlBrackets(annotationElement.attribute("Extent"))).append(",");
          transformation.append(StringHandler::removeFirstLastCurlBrackets(annotationElement.attribute("Rotation"))).append(",");
          transformation.append("-,-,-,-,-,-,");
        }
      }
      // add the component to the the diagram view.
      LibraryTreeModel *pLibraryTreeModel = MainWindow::instance()->getLibraryWidget()->getLibraryTreeModel();
      LibraryTreeItem *pLibraryTreeItem = pLibraryTreeModel->findLibraryTreeItem(subModel.attribute("Name"));
      // get the attibutes of the submodel
      ComponentInfo *pComponentInfo = new ComponentInfo;
      pComponentInfo->setName(subModel.attribute("Name"));
      pComponentInfo->setStartCommand(subModel.attribute("StartCommand"));
      bool exactStep;
      if ((subModel.attribute("ExactStep").toLower().compare("1") == 0)
          || (subModel.attribute("ExactStep").toLower().compare("true") == 0)) {
        exactStep = true;
      } else {
        exactStep = false;
      }
      pComponentInfo->setExactStep(exactStep);
      pComponentInfo->setModelFile(subModel.attribute("ModelFile"));
      QString absoluteModelFilePath = QString("%1/%2/%3").arg(fileInfo.absolutePath()).arg(subModel.attribute("Name"))
          .arg(subModel.attribute("ModelFile"));
      // if ModelFile doesn't exist
      if (!QFile::exists(absoluteModelFilePath)) {
        QString msg = tr("Unable to find ModelFile <b>%1</b> for SubModel <b>%2</b>. The file location should be <b>%3</b>.")
            .arg(subModel.attribute("ModelFile")).arg(subModel.attribute("Name")).arg(absoluteModelFilePath);
        MessagesWidget::instance()->addGUIMessage(MessageItem(MessageItem::Modelica, "", false, 0, 0, 0, 0, msg, Helper::scriptingKind,
                                                              Helper::errorLevel));
      }
      // Geometry File
      if (!subModel.attribute("GeometryFile").isEmpty()) {
        QString absoluteGeometryFilePath = QString("%1/%2/%3").arg(fileInfo.absolutePath()).arg(subModel.attribute("Name"))
            .arg(subModel.attribute("GeometryFile"));
        pComponentInfo->setGeometryFile(absoluteGeometryFilePath);
        // if GeometryFile doesn't exist
        if (!QFile::exists(absoluteGeometryFilePath)) {
          QString msg = tr("Unable to find GeometryFile <b>%1</b> for SubModel <b>%2</b>. The file location should be <b>%3</b>.")
              .arg(subModel.attribute("GeometryFile")).arg(subModel.attribute("Name")).arg(absoluteGeometryFilePath);
          MessagesWidget::instance()->addGUIMessage(MessageItem(MessageItem::Modelica, "", false, 0, 0, 0, 0, msg, Helper::scriptingKind,
                                                                Helper::errorLevel));
        }
      }
      pComponentInfo->setPosition(subModel.attribute("Position"));
      pComponentInfo->setAngle321(subModel.attribute("Angle321"));
      // add submodel as component to view.
      mpDiagramGraphicsView->addComponentToView(subModel.attribute("Name"), pLibraryTreeItem, transformation, QPointF(0.0, 0.0),
                                                pComponentInfo, false, true);
    }
  }
}

/*!
 * \brief ModelWidget::getCompositeModelConnections
 * Reads the TLM connections and draws them.
 */
void ModelWidget::getCompositeModelConnections()
{
  MessagesWidget *pMessagesWidget = MessagesWidget::instance();
  CompositeModelEditor *pCompositeModelEditor = dynamic_cast<CompositeModelEditor*>(mpEditor);
  QDomNodeList connections = pCompositeModelEditor->getConnections();
  for (int i = 0; i < connections.size(); i++) {
    QDomElement connection = connections.at(i).toElement();
    // get start submodel
    QStringList startConnectionList = connection.attribute("From").split(".");
    if (startConnectionList.size() < 2) {
      continue;
    }
    Component *pStartSubModelComponent = mpDiagramGraphicsView->getComponentObject(startConnectionList.at(0));
    if (!pStartSubModelComponent) {
      pMessagesWidget->addGUIMessage(MessageItem(MessageItem::Modelica, "", false, 0, 0, 0, 0,
                                                 GUIMessages::getMessage(GUIMessages::UNABLE_FIND_COMPONENT_IN_CONNECTION).arg(startConnectionList.at(0))
                                                 .arg(connection.attribute("From")), Helper::scriptingKind, Helper::errorLevel));
      continue;
    }
    // get start interface point
    Component *pStartInterfacePointComponent = getConnectorComponent(pStartSubModelComponent, startConnectionList.at(1));
    if (!pStartInterfacePointComponent) {
      pMessagesWidget->addGUIMessage(MessageItem(MessageItem::Modelica, "", false, 0, 0, 0, 0,
                                                 GUIMessages::getMessage(GUIMessages::UNABLE_FIND_COMPONENT_IN_CONNECTION).arg(startConnectionList.at(1))
                                                 .arg(connection.attribute("From")), Helper::scriptingKind, Helper::errorLevel));
      continue;
    }
    // get end submodel
    QStringList endConnectionList = connection.attribute("To").split(".");
    if (endConnectionList.size() < 2) {
      continue;
    }
    Component *pEndSubModelComponent = mpDiagramGraphicsView->getComponentObject(endConnectionList.at(0));
    if (!pEndSubModelComponent) {
      pMessagesWidget->addGUIMessage(MessageItem(MessageItem::Modelica, "", false, 0, 0, 0, 0,
                                                 GUIMessages::getMessage(GUIMessages::UNABLE_FIND_COMPONENT_IN_CONNECTION).arg(endConnectionList.at(0))
                                                 .arg(connection.attribute("To")), Helper::scriptingKind, Helper::errorLevel));
      continue;
    }
    // get end interface point
    Component *pEndInterfacePointComponent = getConnectorComponent(pEndSubModelComponent, endConnectionList.at(1));
    if (!pEndInterfacePointComponent) {
      pMessagesWidget->addGUIMessage(MessageItem(MessageItem::Modelica, "", false, 0, 0, 0, 0,
                                                 GUIMessages::getMessage(GUIMessages::UNABLE_FIND_COMPONENT_IN_CONNECTION).arg(endConnectionList.at(1))
                                                 .arg(connection.attribute("To")), Helper::scriptingKind, Helper::errorLevel));
      continue;
    }
    // default connection annotation
    QString annotation = QString("{Line(true,{0.0,0.0},0,%1,{0,0,0},LinePattern.Solid,0.25,{Arrow.None,Arrow.None},3,Smooth.None)}");
    QStringList shapesList;
    bool annotationFound = false;
    // check if connection has annotaitons defined
    QDomNodeList connectionChildren = connection.childNodes();
    for (int j = 0 ; j < connectionChildren.size() ; j++) {
      QDomElement annotationElement = connectionChildren.at(j).toElement();
      if (annotationElement.tagName().compare("Annotation") == 0) {
        annotationFound = true;
        shapesList = StringHandler::getStrings(StringHandler::removeFirstLastCurlBrackets(QString(annotation).arg(annotationElement.attribute("Points"))), '(', ')');
      }
    }
    if (!annotationFound) {
      QString point = QString("{%1,%2}");
      QStringList points;
      QPointF startPoint = pStartInterfacePointComponent->mapToScene(pStartInterfacePointComponent->boundingRect().center());
      points.append(point.arg(startPoint.x()).arg(startPoint.y()));
      QPointF endPoint = pEndInterfacePointComponent->mapToScene(pEndInterfacePointComponent->boundingRect().center());
      points.append(point.arg(endPoint.x()).arg(endPoint.y()));
      QString pointsString = QString("{%1}").arg(points.join(","));
      shapesList = StringHandler::getStrings(StringHandler::removeFirstLastCurlBrackets(QString(annotation).arg(pointsString)), '(', ')');
    }
    // Now parse the shapes available in list
    QString lineShape = "";
    foreach (QString shape, shapesList) {
      if (shape.startsWith("Line")) {
        lineShape = shape.mid(QString("Line").length());
        lineShape = StringHandler::removeFirstLastBrackets(lineShape);
        break;  // break the loop once we have got the line annotation.
      }
    }
    LineAnnotation *pConnectionLineAnnotation = new LineAnnotation(lineShape, pStartInterfacePointComponent, pEndInterfacePointComponent,
                                                                   mpDiagramGraphicsView);
    pConnectionLineAnnotation->setStartComponentName(connection.attribute("From"));
    pConnectionLineAnnotation->setEndComponentName(connection.attribute("To"));
    pConnectionLineAnnotation->setDelay(connection.attribute("Delay"));
    pConnectionLineAnnotation->setZf(connection.attribute("Zf"));
    pConnectionLineAnnotation->setZfr(connection.attribute("Zfr"));
    pConnectionLineAnnotation->setAlpha(connection.attribute("alpha"));
    // check if interfaces are aligned
    bool aligned = pCompositeModelEditor->interfacesAligned(pConnectionLineAnnotation->getStartComponentName(),
                                                            pConnectionLineAnnotation->getEndComponentName());
    pConnectionLineAnnotation->setAligned(aligned);

    CompositeModelEditor *pEditor = dynamic_cast<CompositeModelEditor*>(mpEditor);
    if(pEditor->getInterfaceCausality(pConnectionLineAnnotation->getEndComponentName()) ==
       StringHandler::getTLMCausality(StringHandler::TLMInput)) {
      pConnectionLineAnnotation->setLinePattern(StringHandler::LineDash);
      pConnectionLineAnnotation->setEndArrow(StringHandler::ArrowFilled);
      //pConnectionLineAnnotation->update();
      //pConnectionLineAnnotation->handleComponentMoved();
    }
    else if(pEditor->getInterfaceCausality(pConnectionLineAnnotation->getEndComponentName()) ==
            StringHandler::getTLMCausality(StringHandler::TLMOutput)) {
      pConnectionLineAnnotation->setLinePattern(StringHandler::LineDash);
      pConnectionLineAnnotation->setStartArrow(StringHandler::ArrowFilled);
      //pConnectionLineAnnotation->update();
      //pConnectionLineAnnotation->handleComponentMoved();
    }

    mpUndoStack->push(new AddConnectionCommand(pConnectionLineAnnotation, false));
  }
}

/*!
 * \brief ModelWidget::showIconView
 * \param checked
 * Slot activated when mpIconViewToolButton toggled SIGNAL is raised. Shows the icon view.
 */
void ModelWidget::showIconView(bool checked)
{
  // validate the modelica text before switching to icon view
  if (checked) {
    if (!validateText(&mpLibraryTreeItem)) {
      mpTextViewToolButton->setChecked(true);
      return;
    }
  }
  QMdiSubWindow *pSubWindow = mpModelWidgetContainer->getCurrentMdiSubWindow();
  if (pSubWindow) {
    pSubWindow->setWindowIcon(QIcon(":/Resources/icons/model.svg"));
  }
  mpModelWidgetContainer->currentModelWidgetChanged(mpModelWidgetContainer->getCurrentMdiSubWindow());
  mpIconGraphicsView->setFocus(Qt::ActiveWindowFocusReason);
  if (!checked || (checked && mpIconGraphicsView->isVisible())) {
    return;
  }
  mpViewTypeLabel->setText(StringHandler::getViewType(StringHandler::Icon));
  mpDiagramGraphicsView->hide();
  mpEditor->hide();
  mpIconGraphicsView->show();
  mpIconGraphicsView->setFocus();
  mpModelWidgetContainer->setPreviousViewType(StringHandler::Icon);
  updateUndoRedoActions();
  MainWindow::instance()->getPositionLabel()->clear();
}

/*!
 * \brief ModelWidget::showDiagramView
 * \param checked
 * Slot activated when mpDiagramViewToolButton toggled SIGNAL is raised. Shows the diagram view.
 */
void ModelWidget::showDiagramView(bool checked)
{
  // validate the modelica text before switching to diagram view
  if (checked) {
    if (!validateText(&mpLibraryTreeItem)) {
      mpTextViewToolButton->setChecked(true);
      return;
    }
  }
  QMdiSubWindow *pSubWindow = mpModelWidgetContainer->getCurrentMdiSubWindow();
  if (pSubWindow) {
    pSubWindow->setWindowIcon(QIcon(":/Resources/icons/modeling.png"));
  }
  mpModelWidgetContainer->currentModelWidgetChanged(mpModelWidgetContainer->getCurrentMdiSubWindow());
  mpDiagramGraphicsView->setFocus(Qt::ActiveWindowFocusReason);
  if (!checked || (checked && mpDiagramGraphicsView->isVisible())) {
    return;
  }
  mpViewTypeLabel->setText(StringHandler::getViewType(StringHandler::Diagram));
  if (mpLibraryTreeItem->getLibraryType() == LibraryTreeItem::Modelica) {
    mpIconGraphicsView->hide();
  }
  if (mpLibraryTreeItem->getLibraryType() == LibraryTreeItem::Modelica
      || mpLibraryTreeItem->getLibraryType() == LibraryTreeItem::CompositeModel
      || mpLibraryTreeItem->getLibraryType() == LibraryTreeItem::Text) {
    mpEditor->hide();
  }
  mpDiagramGraphicsView->show();
  mpDiagramGraphicsView->setFocus();
  mpModelWidgetContainer->setPreviousViewType(StringHandler::Diagram);
  updateUndoRedoActions();
  MainWindow::instance()->getPositionLabel()->clear();
}

/*!
 * \brief ModelWidget::showTextView
 * \param checked
 * Slot activated when mpTextViewToolButton toggled SIGNAL is raised. Shows the text view.
 */
void ModelWidget::showTextView(bool checked)
{
  if (!checked || (checked && mpEditor->isVisible())) {
    return;
  }
  if (QMdiSubWindow *pSubWindow = mpModelWidgetContainer->getCurrentMdiSubWindow()) {
    pSubWindow->setWindowIcon(QIcon(":/Resources/icons/modeltext.svg"));
  }
  mpModelWidgetContainer->currentModelWidgetChanged(mpModelWidgetContainer->getCurrentMdiSubWindow());
  mpViewTypeLabel->setText(StringHandler::getViewType(StringHandler::ModelicaText));
  if (mpLibraryTreeItem->getLibraryType() == LibraryTreeItem::Modelica) {
    mpIconGraphicsView->hide();
  }
  mpDiagramGraphicsView->hide();
  if (mpLibraryTreeItem->getLibraryType() == LibraryTreeItem::Modelica
      || mpLibraryTreeItem->getLibraryType() == LibraryTreeItem::CompositeModel
      || mpLibraryTreeItem->getLibraryType() == LibraryTreeItem::Text) {
    mpEditor->show();
    mpEditor->getPlainTextEdit()->setFocus(Qt::ActiveWindowFocusReason);
    mpEditor->getPlainTextEdit()->updateCursorPosition();
  }
  mpModelWidgetContainer->setPreviousViewType(StringHandler::ModelicaText);
  updateUndoRedoActions();
}

/*!
 * \brief ModelWidget::removeDynamicResults
 * Check if resultFileName is empty or equals mResultFileName.
 * Update the model widget with static values from the model
 * and empty mResultFileName.
 */
void ModelWidget::removeDynamicResults(QString resultFileName)
{
  if (mResultFileName.isEmpty()) {
    // nothing to do
    return;
  }
  if (resultFileName.isEmpty() or resultFileName == mResultFileName) {
    mResultFileName = "";
    foreach (Component *component, mpDiagramGraphicsView->getInheritedComponentsList()) {
      component->componentParameterHasChanged();
    }
    foreach (Component *component, mpDiagramGraphicsView->getComponentsList()) {
      component->componentParameterHasChanged();
    }
  }
}

void ModelWidget::makeFileWritAble()
{
  const QString &fileName = mpLibraryTreeItem->getFileName();
  const bool permsOk = QFile::setPermissions(fileName, QFile::permissions(fileName) | QFile::WriteUser);
  if (!permsOk)
    QMessageBox::warning(this, tr("Cannot Set Permissions"),  tr("Cannot set permissions to writable."));
  else
  {
    mpLibraryTreeItem->setReadOnly(false);
    mpFileLockToolButton->setText(tr("File is writable"));
    mpFileLockToolButton->setIcon(QIcon(":/Resources/icons/unlock.svg"));
    mpFileLockToolButton->setEnabled(false);
    mpFileLockToolButton->setToolTip(mpFileLockToolButton->text());
  }
}

void ModelWidget::showDocumentationView()
{
  // validate the modelica text before switching to documentation view
  if (!validateText(&mpLibraryTreeItem)) {
    mpTextViewToolButton->setChecked(true);
    return;
  }
  MainWindow::instance()->getDocumentationWidget()->showDocumentation(getLibraryTreeItem());
  bool state = MainWindow::instance()->getDocumentationDockWidget()->blockSignals(true);
  MainWindow::instance()->getDocumentationDockWidget()->show();
  MainWindow::instance()->getDocumentationDockWidget()->blockSignals(state);
}

/*!
 * \brief ModelWidget::compositeModelEditorTextChanged
 * Called when CompositeModelEditor text has been changed by user manually.\n
 * Updates the LibraryTreeItem and ModelWidget with new changes.
 * \return
 */
bool ModelWidget::compositeModelEditorTextChanged()
{
  MessageHandler *pMessageHandler = new MessageHandler;
  Utilities::parseCompositeModelText(pMessageHandler, mpEditor->getPlainTextEdit()->toPlainText());
  if (pMessageHandler->isFailed()) {
    MessagesWidget::instance()->addGUIMessage(MessageItem(MessageItem::CompositeModel, getLibraryTreeItem()->getName(), false,
                                                          pMessageHandler->line(), pMessageHandler->column(), 0, 0,
                                                          pMessageHandler->statusMessage(), Helper::syntaxKind, Helper::errorLevel));
    delete pMessageHandler;
    return false;
  }
  delete pMessageHandler;
  // update the xml document with new accepted text.
  CompositeModelEditor *pCompositeModelEditor = dynamic_cast<CompositeModelEditor*>(mpEditor);
  pCompositeModelEditor->setXmlDocumentContent(mpEditor->getPlainTextEdit()->toPlainText());
  /* get the model components and connectors */
  reDrawModelWidget();
  return true;
}

/*!
 * \brief ModelWidget::handleCanUndoChanged
 * Enables/disables the Edit menu Undo action depending on the stack situation.
 * \param canUndo
 */
void ModelWidget::handleCanUndoChanged(bool canUndo)
{
  Q_UNUSED(canUndo);
  updateUndoRedoActions();
}

/*!
 * \brief ModelWidget::handleCanRedoChanged
 * Enables/disables the Edit menu Redo action depending on the stack situation.
 * \param canRedo
 */
void ModelWidget::handleCanRedoChanged(bool canRedo)
{
  Q_UNUSED(canRedo);
  updateUndoRedoActions();
}

void ModelWidget::closeEvent(QCloseEvent *event)
{
  Q_UNUSED(event);
  mpModelWidgetContainer->removeSubWindow(this);
}

/*!
 * \brief addCloseActionsToSubWindowSystemMenu
 * Adds the "Close All Windows" and "Close All Windows But This" actions to QMdiSubWindow system menu.
 */
void addCloseActionsToSubWindowSystemMenu(QMdiSubWindow *pMdiSubWindow)
{
  /* ticket:3295 Add the "Close All Windows" and "Close All Windows But This" to system menu. */
  QMenu *pMenu = pMdiSubWindow->systemMenu();
  pMenu->addAction(MainWindow::instance()->getCloseAllWindowsAction());
  pMenu->addAction(MainWindow::instance()->getCloseAllWindowsButThisAction());
}

ModelWidgetContainer::ModelWidgetContainer(QWidget *pParent)
  : QMdiArea(pParent), mPreviousViewType(StringHandler::NoView), mShowGridLines(true)
{
  setHorizontalScrollBarPolicy(Qt::ScrollBarAsNeeded);
  setVerticalScrollBarPolicy(Qt::ScrollBarAsNeeded);
  setActivationOrder(QMdiArea::ActivationHistoryOrder);
  setDocumentMode(true);
#if QT_VERSION >= 0x040800
  setTabsClosable(true);
#endif
  if (OptionsDialog::instance()->getGeneralSettingsPage()->getModelingViewMode().compare(Helper::subWindow) == 0) {
    setViewMode(QMdiArea::SubWindowView);
  } else {
    setViewMode(QMdiArea::TabbedView);
  }
  // create a Model Swicther Dialog
  mpModelSwitcherDialog = new QDialog(this, Qt::Popup);
  mpRecentModelsList = new QListWidget(this);
  mpRecentModelsList->setItemDelegate(new ItemDelegate(mpRecentModelsList));
  mpRecentModelsList->setTextElideMode(Qt::ElideMiddle);
  mpRecentModelsList->setViewMode(QListView::ListMode);
  mpRecentModelsList->setMovement(QListView::Static);
  connect(mpRecentModelsList, SIGNAL(itemClicked(QListWidgetItem*)), SLOT(openRecentModelWidget(QListWidgetItem*)));
  QGridLayout *pModelSwitcherLayout = new QGridLayout;
  pModelSwitcherLayout->setContentsMargins(0, 0, 0, 0);
  pModelSwitcherLayout->addWidget(mpRecentModelsList, 0, 0);
  mpModelSwitcherDialog->setLayout(pModelSwitcherLayout);
  // install QApplication event filter to handle the ctrl+tab and ctrl+shift+tab
  QApplication::instance()->installEventFilter(this);
  connect(this, SIGNAL(subWindowActivated(QMdiSubWindow*)), SLOT(currentModelWidgetChanged(QMdiSubWindow*)));
  connect(this, SIGNAL(subWindowActivated(QMdiSubWindow*)), MainWindow::instance(), SLOT(updateModelSwitcherMenu(QMdiSubWindow*)));
  connect(this, SIGNAL(subWindowActivated(QMdiSubWindow*)), SLOT(updateThreeDViewer(QMdiSubWindow*)));
  // add actions
  connect(MainWindow::instance()->getSaveAction(), SIGNAL(triggered()), SLOT(saveModelWidget()));
  connect(MainWindow::instance()->getSaveAsAction(), SIGNAL(triggered()), SLOT(saveAsModelWidget()));
  connect(MainWindow::instance()->getSaveTotalAction(), SIGNAL(triggered()), SLOT(saveTotalModelWidget()));
  connect(MainWindow::instance()->getPrintModelAction(), SIGNAL(triggered()), SLOT(printModel()));
  connect(MainWindow::instance()->getSimulationParamsAction(), SIGNAL(triggered()), SLOT(showSimulationParams()));
  connect(MainWindow::instance()->getAlignInterfacesAction(), SIGNAL(triggered()), SLOT(alignInterfaces()));
}

void ModelWidgetContainer::addModelWidget(ModelWidget *pModelWidget, bool checkPreferedView, StringHandler::ViewType viewType)
{
  if (pModelWidget->isVisible() || pModelWidget->isMinimized()) {
    QList<QMdiSubWindow*> subWindowsList = subWindowList(QMdiArea::ActivationHistoryOrder);
    for (int i = subWindowsList.size() - 1 ; i >= 0 ; i--) {
      ModelWidget *pSubModelWidget = qobject_cast<ModelWidget*>(subWindowsList.at(i)->widget());
      if (pSubModelWidget == pModelWidget) {
        if (pModelWidget->getLibraryTreeItem()->getLibraryType() == LibraryTreeItem::Modelica) {
          pModelWidget->loadDiagramView();
          pModelWidget->loadConnections();
        }
        pModelWidget->createModelWidgetComponents();
        pModelWidget->show();
        setActiveSubWindow(subWindowsList.at(i));
        break;
      }
    }
  } else {
    int subWindowsSize = subWindowList(QMdiArea::ActivationHistoryOrder).size();
    QMdiSubWindow *pSubWindow = addSubWindow(pModelWidget);
    addCloseActionsToSubWindowSystemMenu(pSubWindow);
    pSubWindow->setWindowIcon(QIcon(":/Resources/icons/modeling.png"));
    if (pModelWidget->getLibraryTreeItem()->getLibraryType() == LibraryTreeItem::Modelica) {
      pModelWidget->loadDiagramView();
      pModelWidget->loadConnections();
    }
    pModelWidget->createModelWidgetComponents();
    pModelWidget->show();
    if (subWindowsSize == 0) {
      pModelWidget->setWindowState(Qt::WindowMaximized);
    }
    setActiveSubWindow(pSubWindow);
  }
  if (pModelWidget->getLibraryTreeItem()->getLibraryType() == LibraryTreeItem::Text) {
    pModelWidget->getTextViewToolButton()->setChecked(true);
    if (!pModelWidget->getEditor()->isVisible()) {
      pModelWidget->getEditor()->show();
    }
    pModelWidget->getEditor()->getPlainTextEdit()->setFocus(Qt::ActiveWindowFocusReason);
  } else if (pModelWidget->getLibraryTreeItem()->getLibraryType() == LibraryTreeItem::CompositeModel) {
    if (pModelWidget->getModelWidgetContainer()->getPreviousViewType() != StringHandler::NoView) {
      loadPreviousViewType(pModelWidget);
    } else {
      pModelWidget->getDiagramViewToolButton()->setChecked(true);
    }
  } else if (pModelWidget->getLibraryTreeItem()->getLibraryType() == LibraryTreeItem::OMSimulator) {
    pModelWidget->getDiagramViewToolButton()->setChecked(true);
  }
  pModelWidget->updateViewButtonsBasedOnAccess();
  if (!checkPreferedView || pModelWidget->getLibraryTreeItem()->getLibraryType() != LibraryTreeItem::Modelica) {
    return;
  }
  // show the view user wants
  if (viewType == StringHandler::Icon) {
    pModelWidget->getIconViewToolButton()->setChecked(true);
  } else if (viewType == StringHandler::Diagram) {
    pModelWidget->getDiagramViewToolButton()->setChecked(true);
  } else if (viewType == StringHandler::ModelicaText) {
    pModelWidget->getTextViewToolButton()->setChecked(true);
  } else {
    // get the preferred view to display
    QString preferredView = pModelWidget->getLibraryTreeItem()->mClassInformation.preferredView;
    if (!preferredView.isEmpty()) {
      if (preferredView.compare("text") == 0) {
        pModelWidget->getTextViewToolButton()->setChecked(true);
      } else {
        pModelWidget->getDiagramViewToolButton()->setChecked(true);
      }
    } else if (pModelWidget->getModelWidgetContainer()->getPreviousViewType() != StringHandler::NoView) {
      loadPreviousViewType(pModelWidget);
    } else {
      QString defaultView = OptionsDialog::instance()->getGeneralSettingsPage()->getDefaultView();
      if (defaultView.compare(Helper::iconView) == 0) {
        pModelWidget->getIconViewToolButton()->setChecked(true);
      } else if (defaultView.compare(Helper::textView) == 0) {
        pModelWidget->getTextViewToolButton()->setChecked(true);
      } else {
        pModelWidget->getDiagramViewToolButton()->setChecked(true);
      }
    }
  }
  pModelWidget->updateViewButtonsBasedOnAccess();
}

/*!
 * \brief ModelWidgetContainer::getCurrentModelWidget
 * Returns the current ModelWidget.
 * \return
 */
ModelWidget* ModelWidgetContainer::getCurrentModelWidget()
{
  if (subWindowList(QMdiArea::ActivationHistoryOrder).size() == 0) {
    return 0;
  } else {
    return qobject_cast<ModelWidget*>(subWindowList(QMdiArea::ActivationHistoryOrder).last()->widget());
  }
}

/*!
 * \brief ModelWidgetContainer::getModelWidget
 * Returns the ModelWidget for className or NULL if not found.
 */
ModelWidget* ModelWidgetContainer::getModelWidget(const QString& className)
{
  foreach (QMdiSubWindow *pSubWindow, subWindowList()) {
    ModelWidget *pModelWidget = qobject_cast<ModelWidget*>(pSubWindow->widget());
    if (className == pModelWidget->getLibraryTreeItem()->getNameStructure())
      return pModelWidget;
  }
  return NULL;
}

/*!
 * \brief ModelWidgetContainer::getCurrentMdiSubWindow
 * Returns the current QMdiSubWindow.
 * \return
 */
QMdiSubWindow* ModelWidgetContainer::getCurrentMdiSubWindow()
{
  if (subWindowList(QMdiArea::ActivationHistoryOrder).size() == 0) {
    return 0;
  } else {
    return subWindowList(QMdiArea::ActivationHistoryOrder).last();
  }
}

/*!
 * \brief ModelWidgetContainer::getMdiSubWindow
 * Returns the QMdiSubWindow for a specific ModelWidget.
 * \param pModelWidget
 * \return
 */
QMdiSubWindow* ModelWidgetContainer::getMdiSubWindow(ModelWidget *pModelWidget)
{
  if (subWindowList(QMdiArea::ActivationHistoryOrder).size() == 0) {
    return 0;
  }
  QList<QMdiSubWindow*> mdiSubWindowsList = subWindowList(QMdiArea::ActivationHistoryOrder);
  foreach (QMdiSubWindow *pMdiSubWindow, mdiSubWindowsList) {
    if (pMdiSubWindow->widget() == pModelWidget) {
      return pMdiSubWindow;
    }
  }
  return 0;
}

bool ModelWidgetContainer::eventFilter(QObject *object, QEvent *event)
{
  /* Ticket:4164
   * Open the file passed as an argument to OSX.
   * QFileOpenEvent is only available in OSX.
   */
  if (event->type() == QEvent::FileOpen && qobject_cast<QApplication*>(object)) {
    QFileOpenEvent *pFileOpenEvent = static_cast<QFileOpenEvent*>(event);
    if (!pFileOpenEvent->file().isEmpty()) {
      // if path is relative make it absolute
      QFileInfo fileInfo (pFileOpenEvent->file());
      QString fileName = pFileOpenEvent->file();
      if (fileInfo.isRelative()) {
        fileName = QString("%1/%2").arg(QDir::currentPath()).arg(fileName);
      }
      fileName = fileName.replace("\\", "/");
      if (QFile::exists(fileName)) {
        MainWindow::instance()->getLibraryWidget()->openFile(fileName);
      }
    }
  }
  if (!object || isHidden() || qApp->activeWindow() != MainWindow::instance()) {
    return QMdiArea::eventFilter(object, event);
  }
  /* If focus is set to LibraryTreeView, DocumentationViewer, QMenuBar etc. then try to validate the text because user might have
   * updated the text manually.
   */
  if ((event->type() == QEvent::MouseButtonPress && qobject_cast<QMenuBar*>(object)) ||
      (event->type() == QEvent::FocusIn && (qobject_cast<LibraryTreeView*>(object) || qobject_cast<DocumentationViewer*>(object)))) {
    ModelWidget *pModelWidget = getCurrentModelWidget();
    if (pModelWidget && pModelWidget->getLibraryTreeItem()) {
      LibraryTreeItem *pLibraryTreeItem = pModelWidget->getLibraryTreeItem();
      /* if Model text is changed manually by user then validate it. */
      if (!pModelWidget->validateText(&pLibraryTreeItem)) {
        return true;
      }
    }
  }
  // Global key events with Ctrl modifier.
  if (event->type() == QEvent::KeyPress || event->type() == QEvent::KeyRelease) {
    if (subWindowList(QMdiArea::ActivationHistoryOrder).size() > 0) {
      QKeyEvent *keyEvent = static_cast<QKeyEvent*>(event);
      // Ingore key events without a Ctrl modifier (except for press/release on the modifier itself).
#ifdef Q_OS_MAC
      if (!(keyEvent->modifiers() & Qt::AltModifier) && keyEvent->key() != Qt::Key_Alt) {
#else
      if (!(keyEvent->modifiers() & Qt::ControlModifier) && keyEvent->key() != Qt::Key_Control) {
#endif
        return QMdiArea::eventFilter(object, event);
      }
      // check key press
      const bool keyPress = (event->type() == QEvent::KeyPress) ? true : false;
      ModelWidget *pCurrentModelWidget = getCurrentModelWidget();
      switch (keyEvent->key()) {
#ifdef Q_OS_MAC
        case Qt::Key_Alt:
#else
        case Qt::Key_Control:
#endif
          if (keyPress) {
            // add items to mpRecentModelsList to show in mpModelSwitcherDialog
            mpRecentModelsList->clear();
            QList<QMdiSubWindow*> subWindowsList = subWindowList(QMdiArea::ActivationHistoryOrder);
            for (int i = subWindowsList.size() - 1 ; i >= 0 ; i--) {
              ModelWidget *pModelWidget = qobject_cast<ModelWidget*>(subWindowsList.at(i)->widget());
              QListWidgetItem *listItem = new QListWidgetItem(mpRecentModelsList);
              if (pModelWidget->getLibraryTreeItem()->getLibraryType() == LibraryTreeItem::Modelica) {
                listItem->setText(pModelWidget->getLibraryTreeItem()->getNameStructure());
              } else {
                listItem->setText(pModelWidget->getLibraryTreeItem()->getName());
              }
              listItem->setData(Qt::UserRole, pModelWidget->getLibraryTreeItem()->getNameStructure());
            }
          } else {
            if (!mpRecentModelsList->selectedItems().isEmpty()) {
              if (!openRecentModelWidget(mpRecentModelsList->selectedItems().at(0))) {
                return true;
              }
            }
            mpModelSwitcherDialog->hide();
          }
          break;
        case Qt::Key_1: // Ctrl+1 switches to icon view
          if (pCurrentModelWidget) {
            pCurrentModelWidget->getIconViewToolButton()->setChecked(true);
          }
          return true;
        case Qt::Key_2: // Ctrl+2 switches to diagram view
          if (pCurrentModelWidget) {
            pCurrentModelWidget->getDiagramViewToolButton()->setChecked(true);
          }
          return true;
        case Qt::Key_3: // Ctrl+3 switches to text view
          if (pCurrentModelWidget) {
            pCurrentModelWidget->getTextViewToolButton()->setChecked(true);
          }
          return true;
        case Qt::Key_4: // Ctrl+4 shows the documentation view
          if (pCurrentModelWidget) {
            pCurrentModelWidget->showDocumentationView();
          }
          return true;
        case Qt::Key_Tab:
        case Qt::Key_Backtab:
          if (keyPress) {
            if (keyEvent->key() == Qt::Key_Tab) {
              changeRecentModelsListSelection(true);
            } else {
              changeRecentModelsListSelection(false);
            }
          }
          return true;
#ifndef QT_NO_RUBBERBAND
        case Qt::Key_Escape:
          mpModelSwitcherDialog->hide();
          break;
#endif
        default:
          break;
      }
      return QMdiArea::eventFilter(object, event);
    }
  }
  return QMdiArea::eventFilter(object, event);
}

void ModelWidgetContainer::changeRecentModelsListSelection(bool moveDown)
{
  mpModelSwitcherDialog->show();
  mpRecentModelsList->setFocus();
  int count = mpRecentModelsList->count();
  if (count < 1) {
    return;
  }
  int currentRow = mpRecentModelsList->currentRow();
  if (moveDown) {
    if (currentRow < count - 1) {
      mpRecentModelsList->setCurrentRow(currentRow + 1);
    } else {
      mpRecentModelsList->setCurrentRow(0);
    }
  } else if (!moveDown) {
    if (currentRow == 0) {
      mpRecentModelsList->setCurrentRow(count - 1);
    } else {
      mpRecentModelsList->setCurrentRow(currentRow - 1);
    }
  }
}

#if !defined(WITHOUT_OSG)
/*!
 * \brief ModelWidgetContainer::updateThreeDViewer
 * Updates the ThreeDViewer with the visualization of the current ModelWidget.
 * \param pModelWidget
 */
void ModelWidgetContainer::updateThreeDViewer(ModelWidget *pModelWidget)
{
  if (pModelWidget->getLibraryTreeItem() && pModelWidget->getLibraryTreeItem()->getLibraryType() == LibraryTreeItem::CompositeModel) {
    // write dummy csv file for 3d view
    QString fileName;
    if (pModelWidget->getLibraryTreeItem()->getFileName().isEmpty()) {
      fileName = pModelWidget->getLibraryTreeItem()->getName();
    } else {
      QFileInfo fileInfo(pModelWidget->getLibraryTreeItem()->getFileName());
      fileName = fileInfo.baseName();
    }
    QString resultFileName = QString("%1/%2.csv").arg(Utilities::tempDirectory()).arg(fileName);
    QString visualXMLFileName = QString("%1/%2_visual.xml").arg(Utilities::tempDirectory()).arg(fileName);
    // write dummy csv file and visualization file
    if (pModelWidget->writeCoSimulationResultFile(resultFileName) && pModelWidget->writeVisualXMLFile(visualXMLFileName, true)) {
      MainWindow::instance()->getThreeDViewer()->stashView();
      bool state = MainWindow::instance()->getThreeDViewerDockWidget()->blockSignals(true);
      MainWindow::instance()->getThreeDViewerDockWidget()->show();
      MainWindow::instance()->getThreeDViewerDockWidget()->blockSignals(state);
      MainWindow::instance()->getThreeDViewer()->clearView();
      MainWindow::instance()->getThreeDViewer()->openAnimationFile(resultFileName,true);
      MainWindow::instance()->getThreeDViewer()->popView();
    } else {
      MainWindow::instance()->getThreeDViewer()->clearView();
    }
  } else {
    if (MainWindow::instance()->isThreeDViewerInitialized()) {
      MainWindow::instance()->getThreeDViewer()->clearView();
    }
  }
}
#endif

/*!
 * \brief ModelWidgetContainer::loadPreviousViewType
 * Opens the ModelWidget using the previous view type used by user.
 * \param pModelWidget
 */
void ModelWidgetContainer::loadPreviousViewType(ModelWidget *pModelWidget)
{
  if (pModelWidget->getLibraryTreeItem()->getLibraryType() == LibraryTreeItem::Modelica) {
    switch (pModelWidget->getModelWidgetContainer()->getPreviousViewType()) {
      case StringHandler::Icon:
        pModelWidget->getIconViewToolButton()->setChecked(true);
        break;
      case StringHandler::ModelicaText:
        pModelWidget->getTextViewToolButton()->setChecked(true);
        break;
      case StringHandler::Diagram:
      default:
        pModelWidget->getDiagramViewToolButton()->setChecked(true);
        break;
    }
  } else if (pModelWidget->getLibraryTreeItem()->getLibraryType() == LibraryTreeItem::CompositeModel) {
    switch (pModelWidget->getModelWidgetContainer()->getPreviousViewType()) {
      case StringHandler::ModelicaText:
        pModelWidget->getTextViewToolButton()->setChecked(true);
        break;
      case StringHandler::Icon:
      case StringHandler::Diagram:
      default:
        pModelWidget->getDiagramViewToolButton()->setChecked(true);
        break;
    }
  } else if (pModelWidget->getLibraryTreeItem()->getLibraryType() == LibraryTreeItem::Text) {
    pModelWidget->getTextViewToolButton()->setChecked(true);
  }
}

/*!
 * \brief ModelWidgetContainer::openRecentModelWidget
 * Slot activated when mpRecentModelsList itemClicked SIGNAL is raised.\n
 * Before switching to new ModelWidget try to update the class contents if user has changed anything.
 * \param pListWidgetItem
 */
bool ModelWidgetContainer::openRecentModelWidget(QListWidgetItem *pListWidgetItem)
{
  /* if Model text is changed manually by user then validate it before opening recent ModelWidget. */
  ModelWidget *pModelWidget = getCurrentModelWidget();
  if (pModelWidget && pModelWidget->getLibraryTreeItem()) {
    LibraryTreeItem *pLibraryTreeItem = pModelWidget->getLibraryTreeItem();
    if (!pModelWidget->validateText(&pLibraryTreeItem)) {
      return false;
    }
  }
  LibraryTreeItem *pLibraryTreeItem = MainWindow::instance()->getLibraryWidget()->getLibraryTreeModel()->findLibraryTreeItem(pListWidgetItem->data(Qt::UserRole).toString());
  addModelWidget(pLibraryTreeItem->getModelWidget(), false);
  return true;
}

/*!
 * \brief ModelWidgetContainer::currentModelWidgetChanged
 * Updates the toolbar and menus items depending on what kind of ModelWidget is activated.
 * \param pSubWindow
 */
void ModelWidgetContainer::currentModelWidgetChanged(QMdiSubWindow *pSubWindow)
{
  bool enabled, modelica, compositeModel, gitWorkingDirectory;
  ModelWidget *pModelWidget;
  LibraryTreeItem *pLibraryTreeItem;
  if (pSubWindow) {
    enabled = true;
    pModelWidget = qobject_cast<ModelWidget*>(pSubWindow->widget());
    pLibraryTreeItem = pModelWidget->getLibraryTreeItem();
    // check for git working directory
    gitWorkingDirectory = !pLibraryTreeItem->getFileName().isEmpty() && GitCommands::instance()->isSavedUnderGitRepository(pLibraryTreeItem->getFileName());
    if (pLibraryTreeItem->getLibraryType() == LibraryTreeItem::Modelica) {
      modelica = true;
      compositeModel = false;
    } else if (pLibraryTreeItem->getLibraryType() == LibraryTreeItem::Text) {
      modelica = false;
      compositeModel = false;
    } else {
      modelica = false;
      compositeModel = true;
    }
  } else {
    enabled = false;
    modelica = false;
    compositeModel = false;
    pModelWidget = 0;
    pLibraryTreeItem = 0;
  }
  // update the actions of the menu and toolbars
  MainWindow::instance()->getSaveAction()->setEnabled(enabled);
  MainWindow::instance()->getSaveAsAction()->setEnabled(enabled);
  //  MainWindow::instance()->getSaveAllAction()->setEnabled(enabled);
  MainWindow::instance()->getSaveTotalAction()->setEnabled(enabled && modelica);
  MainWindow::instance()->getShowGridLinesAction()->setEnabled(enabled && (modelica || compositeModel) && !pModelWidget->getTextViewToolButton()->isChecked() && !pModelWidget->getLibraryTreeItem()->isSystemLibrary());
  MainWindow::instance()->getResetZoomAction()->setEnabled(enabled && (modelica || compositeModel));
  MainWindow::instance()->getZoomInAction()->setEnabled(enabled && (modelica || compositeModel));
  MainWindow::instance()->getZoomOutAction()->setEnabled(enabled && (modelica || compositeModel));
  MainWindow::instance()->getLineShapeAction()->setEnabled(enabled && modelica && !pModelWidget->getTextViewToolButton()->isChecked());
  MainWindow::instance()->getPolygonShapeAction()->setEnabled(enabled && modelica && !pModelWidget->getTextViewToolButton()->isChecked());
  MainWindow::instance()->getRectangleShapeAction()->setEnabled(enabled && modelica && !pModelWidget->getTextViewToolButton()->isChecked());
  MainWindow::instance()->getEllipseShapeAction()->setEnabled(enabled && modelica && !pModelWidget->getTextViewToolButton()->isChecked());
  MainWindow::instance()->getTextShapeAction()->setEnabled(enabled && modelica && !pModelWidget->getTextViewToolButton()->isChecked());
  MainWindow::instance()->getBitmapShapeAction()->setEnabled(enabled && modelica && !pModelWidget->getTextViewToolButton()->isChecked());
  MainWindow::instance()->getConnectModeAction()->setEnabled(enabled && (modelica || compositeModel) && !pModelWidget->getTextViewToolButton()->isChecked());
  MainWindow::instance()->getTransitionModeAction()->setEnabled(enabled && (modelica) && !pModelWidget->getTextViewToolButton()->isChecked());
  MainWindow::instance()->getSimulateModelAction()->setEnabled(enabled && modelica && pLibraryTreeItem->isSimulationAllowed());
  MainWindow::instance()->getSimulateWithTransformationalDebuggerAction()->setEnabled(enabled && modelica && pLibraryTreeItem->isSimulationAllowed());
  MainWindow::instance()->getSimulateWithAlgorithmicDebuggerAction()->setEnabled(enabled && modelica && pLibraryTreeItem->isSimulationAllowed());
#if !defined(WITHOUT_OSG)
  MainWindow::instance()->getSimulateWithAnimationAction()->setEnabled(enabled && modelica && pLibraryTreeItem->isSimulationAllowed());
#endif
  MainWindow::instance()->getSimulationSetupAction()->setEnabled(enabled && modelica && pLibraryTreeItem->isSimulationAllowed());
  MainWindow::instance()->getInstantiateModelAction()->setEnabled(enabled && modelica);
  MainWindow::instance()->getCheckModelAction()->setEnabled(enabled && modelica);
  MainWindow::instance()->getCheckAllModelsAction()->setEnabled(enabled && modelica);
  MainWindow::instance()->getExportFMUAction()->setEnabled(enabled && modelica);
  MainWindow::instance()->getExportXMLAction()->setEnabled(enabled && modelica);
  MainWindow::instance()->getExportFigaroAction()->setEnabled(enabled && modelica);
  MainWindow::instance()->getExportToOMNotebookAction()->setEnabled(enabled && modelica);
  MainWindow::instance()->getExportAsImageAction()->setEnabled(enabled);
  MainWindow::instance()->getExportToClipboardAction()->setEnabled(enabled);
  MainWindow::instance()->getPrintModelAction()->setEnabled(enabled);
  MainWindow::instance()->getSimulationParamsAction()->setEnabled(enabled && compositeModel);
  MainWindow::instance()->getFetchInterfaceDataAction()->setEnabled(enabled && compositeModel);
  MainWindow::instance()->getAlignInterfacesAction()->setEnabled(enabled && compositeModel);
  MainWindow::instance()->getTLMSimulationAction()->setEnabled(enabled && compositeModel);
  MainWindow::instance()->getLogCurrentFileAction()->setEnabled(enabled && gitWorkingDirectory);
  MainWindow::instance()->getStageCurrentFileForCommitAction()->setEnabled(enabled && gitWorkingDirectory);
  MainWindow::instance()->getUnstageCurrentFileFromCommitAction()->setEnabled(enabled && gitWorkingDirectory);
  MainWindow::instance()->getCommitFilesAction()->setEnabled(enabled && gitWorkingDirectory);
  MainWindow::instance()->getRevertCommitAction()->setEnabled(enabled && gitWorkingDirectory);
  MainWindow::instance()->getCleanWorkingDirectoryAction()->setEnabled(enabled && gitWorkingDirectory);
  /* disable the save actions if class is a system library class. */
  if (pModelWidget) {
    if (pModelWidget->getLibraryTreeItem()->isSystemLibrary()) {
      MainWindow::instance()->getSaveAction()->setEnabled(false);
      MainWindow::instance()->getSaveAsAction()->setEnabled(false);
      MainWindow::instance()->getSaveAllAction()->setEnabled(false);
      // Disable also Git actions
      MainWindow::instance()->getLogCurrentFileAction()->setEnabled(false);
      MainWindow::instance()->getStageCurrentFileForCommitAction()->setEnabled(false);
      MainWindow::instance()->getUnstageCurrentFileFromCommitAction()->setEnabled(false);
      MainWindow::instance()->getCommitFilesAction()->setEnabled(false);
      MainWindow::instance()->getRevertCommitAction()->setEnabled(false);
      MainWindow::instance()->getCleanWorkingDirectoryAction()->setEnabled(false);
    }
    // update the Undo/Redo actions
    pModelWidget->updateUndoRedoActions();
  }
<<<<<<< HEAD
  /* enable/disable the find/replace and goto line actions depending on the text editor visibility. */
  if (pModelWidget && pModelWidget->getEditor() && pModelWidget->getEditor()->isVisible()) {
    if (pModelWidget->getLibraryTreeItem()->getLibraryType() == LibraryTreeItem::Modelica) {
      enabled = true;
    } else if (pModelWidget->getLibraryTreeItem()->getLibraryType() == LibraryTreeItem::Text) {
      enabled = true;
    } else {
      enabled = false;
    }
  } else {
    enabled = false;
  }
=======
>>>>>>> a45068d3
}

/*!
 * \brief ModelWidgetContainer::updateThreeDViewer
 * Updates the ThreeDViewer when subWindowActivated(QMdiSubWindow*) signal of ModelWidgetContainer is raised.
 * \param pSubWindow
 */
void ModelWidgetContainer::updateThreeDViewer(QMdiSubWindow *pSubWindow)
{
#if !defined(WITHOUT_OSG)
  if (!pSubWindow) {
    if (MainWindow::instance()->isThreeDViewerInitialized()) {
      MainWindow::instance()->getThreeDViewer()->clearView();
    }
    return;
  }
  ModelWidget *pModelWidget = qobject_cast<ModelWidget*>(pSubWindow->widget());
  updateThreeDViewer(pModelWidget);
#else
  Q_UNUSED(pSubWindow);
#endif
}

/*!
 * \brief ModelWidgetContainer::saveModelWidget
 * Saves a model.
 */
void ModelWidgetContainer::saveModelWidget()
{
  ModelWidget *pModelWidget = getCurrentModelWidget();
  // if pModelWidget = 0
  if (!pModelWidget) {
    QMessageBox::information(this, QString(Helper::applicationName).append(" - ").append(Helper::information),
                             GUIMessages::getMessage(GUIMessages::NO_MODELICA_CLASS_OPEN).arg(tr("saving")), Helper::ok);
    return;
  }
  LibraryTreeItem *pLibraryTreeItem = pModelWidget->getLibraryTreeItem();
  MainWindow::instance()->getLibraryWidget()->saveLibraryTreeItem(pLibraryTreeItem);
}

/*!
 * \brief ModelWidgetContainer::saveAsModelWidget
 * Save a copy of the model in a new file.
 */
void ModelWidgetContainer::saveAsModelWidget()
{
  ModelWidget *pModelWidget = getCurrentModelWidget();
  // if pModelWidget = 0
  if (!pModelWidget) {
    QMessageBox::information(this, QString(Helper::applicationName).append(" - ").append(Helper::information),
                             GUIMessages::getMessage(GUIMessages::NO_MODELICA_CLASS_OPEN).arg(tr("save as")), Helper::ok);
    return;
  }
  LibraryTreeItem *pLibraryTreeItem = pModelWidget->getLibraryTreeItem();
  MainWindow::instance()->getLibraryWidget()->saveAsLibraryTreeItem(pLibraryTreeItem);
}

/*!
 * \brief ModelWidgetContainer::saveTotalModelWidget
 * Saves a model as total file.
 */
void ModelWidgetContainer::saveTotalModelWidget()
{
  ModelWidget *pModelWidget = getCurrentModelWidget();
  // if pModelWidget = 0
  if (!pModelWidget) {
    QMessageBox::information(this, QString(Helper::applicationName).append(" - ").append(Helper::information),
                             GUIMessages::getMessage(GUIMessages::NO_MODELICA_CLASS_OPEN).arg(tr("saving")), Helper::ok);
    return;
  }
  LibraryTreeItem *pLibraryTreeItem = pModelWidget->getLibraryTreeItem();
  MainWindow::instance()->getLibraryWidget()->saveTotalLibraryTreeItem(pLibraryTreeItem);
}

/*!
  Slot activated when MainWindow::mpPrintModelAction triggered SIGNAL is raised.
  Prints the model Icon/Diagram/Text depending on which one is visible.
  */
void ModelWidgetContainer::printModel()
{
#ifndef QT_NO_PRINTER
  if (ModelWidget *pModelWidget = getCurrentModelWidget()) {
    QPrinter printer(QPrinter::ScreenResolution);
    QPrintDialog *pPrintDialog = new QPrintDialog(&printer);

    // print the text of the model if it is visible
    if (pModelWidget->getEditor()->isVisible()) {
      ModelicaEditor *pModelicaEditor = dynamic_cast<ModelicaEditor*>(pModelWidget->getEditor());
      // set print options if text is selected
      if (pModelicaEditor->getPlainTextEdit()->textCursor().hasSelection()) {
        pPrintDialog->addEnabledOption(QAbstractPrintDialog::PrintSelection);
      }
      // open print dialog
      if (pPrintDialog->exec() == QDialog::Accepted) {
        pModelicaEditor->getPlainTextEdit()->print(&printer);
      }
    } else {
      // print the model Diagram/Icon
      GraphicsView *pGraphicsView = 0;
      if (pModelWidget->getIconGraphicsView()->isVisible()) {
        pGraphicsView = pModelWidget->getIconGraphicsView();
      } else {
        pGraphicsView = pModelWidget->getDiagramGraphicsView();
      }
      // hide the background of the view for printing
      bool oldSkipDrawBackground = pGraphicsView->mSkipBackground;
      pGraphicsView->mSkipBackground = true;
      // open print dialog
      if (pPrintDialog->exec() == QDialog::Accepted) {
        QPainter painter(&printer);
        painter.setRenderHints(QPainter::Antialiasing);
        pGraphicsView->render(&painter);
        painter.end();
      }
      pGraphicsView->mSkipBackground = oldSkipDrawBackground;
    }
    delete pPrintDialog;
  }
#endif
}

/*!
 * \brief ModelWidgetContainer::showSimulationParams
 * Slot activated when MainWindow::mpSimulationParamsAction triggered SIGNAL is raised.
 * Shows the CompositeModelSimulationParamsDialog
 */
void ModelWidgetContainer::showSimulationParams()
{
  if (ModelWidget *pModelWidget = getCurrentModelWidget()) {
    pModelWidget->getDiagramGraphicsView()->showSimulationParamsDialog();
  }
}

/*!
 * \brief ModelWidgetContainer::alignInterfaces
 * Slot activated when MainWindow::mpAlignInterfacesAction triggered SIGNAL is raised.
 * Shows the AlignInterfacesDialog
 */
void ModelWidgetContainer::alignInterfaces()
{
  if (ModelWidget *pModelWidget = getCurrentModelWidget()) {
    AlignInterfacesDialog *pAlignInterfacesDialog = new AlignInterfacesDialog(pModelWidget);
    pAlignInterfacesDialog->exec();
  }
}<|MERGE_RESOLUTION|>--- conflicted
+++ resolved
@@ -6084,21 +6084,6 @@
     // update the Undo/Redo actions
     pModelWidget->updateUndoRedoActions();
   }
-<<<<<<< HEAD
-  /* enable/disable the find/replace and goto line actions depending on the text editor visibility. */
-  if (pModelWidget && pModelWidget->getEditor() && pModelWidget->getEditor()->isVisible()) {
-    if (pModelWidget->getLibraryTreeItem()->getLibraryType() == LibraryTreeItem::Modelica) {
-      enabled = true;
-    } else if (pModelWidget->getLibraryTreeItem()->getLibraryType() == LibraryTreeItem::Text) {
-      enabled = true;
-    } else {
-      enabled = false;
-    }
-  } else {
-    enabled = false;
-  }
-=======
->>>>>>> a45068d3
 }
 
 /*!
