--- conflicted
+++ resolved
@@ -59,25 +59,13 @@
 
 class UpdateVisitor : public osg::NodeVisitor
 {
-<<<<<<< HEAD
 public:
-=======
- public:
->>>>>>> 9e0b7405
   UpdateVisitor();
   virtual ~UpdateVisitor() = default;
   UpdateVisitor(const UpdateVisitor& uv) = delete;
   UpdateVisitor& operator=(const UpdateVisitor& uv) = delete;
   virtual void apply(osg::Geode& node);
   virtual void apply(osg::MatrixTransform& node);
-<<<<<<< HEAD
-=======
-
- public:
-  ShapeObject _shape;
-};
->>>>>>> 9e0b7405
-
 public:
   ShapeObject _shape;
 };
@@ -98,11 +86,7 @@
 
 class OSGScene
 {
-<<<<<<< HEAD
 public:
-=======
- public:
->>>>>>> 9e0b7405
   OSGScene();
   ~OSGScene() = default;
   OSGScene(const OSGScene& osgs) = delete;
@@ -111,43 +95,27 @@
   osg::ref_ptr<osg::Group> getRootNode();
   std::string getPath() const;
   void setPath(const std::string path);
-<<<<<<< HEAD
 private:
-=======
- private:
->>>>>>> 9e0b7405
   osg::ref_ptr<osg::Group> _rootNode;
   std::string _path;
 };
 
 class OMVisScene
 {
-<<<<<<< HEAD
 public:
-=======
- public:
->>>>>>> 9e0b7405
   OMVisScene();
   ~OMVisScene() = default;
   OMVisScene(const OMVisScene& omvv) = delete;
   OMVisScene& operator=(const OMVisScene& omvv) = delete;
   void dumpOSGTreeDebug();
   OSGScene& getScene();
-<<<<<<< HEAD
 private:
-=======
- private:
->>>>>>> 9e0b7405
   OSGScene _scene;
 };
 
 class OMVisualBase
 {
-<<<<<<< HEAD
 public:
-=======
- public:
->>>>>>> 9e0b7405
   OMVisualBase(const std::string& modelFile, const std::string& path);
   OMVisualBase() = delete;
   ~OMVisualBase() = default;
@@ -166,28 +134,16 @@
 
 public:
   std::vector<ShapeObject> _shapes;
-<<<<<<< HEAD
 private:
-=======
- private:
->>>>>>> 9e0b7405
   std::string _modelFile;
   std::string _path;
   std::string _xmlFileName;
   rapidxml::xml_document<> _xmlDoc;
-<<<<<<< HEAD
-=======
-
->>>>>>> 9e0b7405
 };
 
 class VisualizerAbstract
 {
-<<<<<<< HEAD
 public:
-=======
- public:
->>>>>>> 9e0b7405
   VisualizerAbstract();
   VisualizerAbstract(const std::string& modelFile, const std::string& path, const VisType visType = VisType::NONE);
   virtual ~VisualizerAbstract() = default;
@@ -209,21 +165,12 @@
   virtual void updateScene(const double time) = 0;
   virtual void startVisualization();
   virtual void pauseVisualization();
-<<<<<<< HEAD
 protected:
   const VisType _visType;
   OMVisualBase* mpOMVisualBase;
   OMVisScene* mpOMVisScene;
   UpdateVisitor* mpUpdateVisitor;
   TimeManager* mpTimeManager;
-=======
- protected:
-  const VisType _visType;
-  OMVisualBase* _baseData;
-  OMVisScene* _viewerStuff;
-  UpdateVisitor* _nodeUpdater;
-  TimeManager* _timeManager;
->>>>>>> 9e0b7405
 };
 
 osg::Vec3f Mat3mulV3(osg::Matrix3 M, osg::Vec3f V);
