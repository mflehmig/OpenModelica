--- conflicted
+++ resolved
@@ -436,9 +436,10 @@
     QDomElement subModel = subModelList.at(i).toElement();
     QDomElement interfaceDataElement = interfaces.firstChildElement();
     while (!interfaceDataElement.isNull()) {
-<<<<<<< HEAD
+      subModel = subModelList.at(i).toElement();
       if (subModel.attribute("Name").compare(interfaceDataElement.attribute("model")) == 0) {
         QDomElement interfacePoint;
+        // update interface point
         if (existInterfaceData(subModel.attribute("Name"), interfaceDataElement)) {
           interfacePoint = getInterfacePoint(subModel.attribute("Name"), interfaceDataElement.attribute("Name"));
           interfacePoint.setAttribute("Name", interfaceDataElement.attribute("Name"));
@@ -455,7 +456,7 @@
               alignInterfaces(pConnectionLineAnnotation->getStartComponentName(), pConnectionLineAnnotation->getEndComponentName(), false);
             }
           }
-        } else {
+        } else {  // insert interface point
           QDomElement interfacePoint = mXmlDocument.createElement("InterfacePoint");
           interfacePoint.setAttribute("Name", interfaceDataElement.attribute("Name"));
           interfacePoint.setAttribute("Position", interfaceDataElement.attribute("Position"));
@@ -467,21 +468,6 @@
             pComponent->insertInterfacePoint(interfaceDataElement.attribute("Name"));
           }
         }
-=======
-      subModel = subModelList.at(i).toElement();
-      if (subModel.attribute("Name").compare(interfaceDataElement.attribute("model")) == 0
-          && !existInterfaceData(subModel.attribute("Name"), interfaceDataElement.attribute("name"))) {
-        QDomElement interfacePoint = mXmlDocument.createElement("InterfacePoint");
-        interfacePoint.setAttribute("Name",interfaceDataElement.attribute("name"));
-        interfacePoint.setAttribute("Position",interfaceDataElement.attribute("Position"));
-        interfacePoint.setAttribute("Angle321",interfaceDataElement.attribute("Angle321"));
-        subModel.appendChild(interfacePoint);
-        setPlainText(mXmlDocument.toString());
-
-        TLMInterfacePointInfo *pTLMInterfacePointInfo;
-        pTLMInterfacePointInfo = new TLMInterfacePointInfo(subModel.attribute("Name"),"shaft3" , interfaceDataElement.attribute("name"));
-        getModelWidget()->getDiagramGraphicsView()->getComponentObject(subModel.attribute("Name"))->addInterfacePoint(pTLMInterfacePointInfo);
->>>>>>> 5e460b67
       }
       interfaceDataElement = interfaceDataElement.nextSiblingElement();
     }
