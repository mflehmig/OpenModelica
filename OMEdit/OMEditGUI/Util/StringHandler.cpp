--- conflicted
+++ resolved
@@ -1477,27 +1477,9 @@
 QProcessEnvironment StringHandler::simulationProcessEnvironment()
 {
   QProcessEnvironment environment = QProcessEnvironment::systemEnvironment();
-<<<<<<< HEAD
   QString OMHOME = QString(Helper::OpenModelicaHome).replace("/", "\\");
   QString OMHOMEBin = OMHOME + "\\bin";
   environment.insert("PATH", OMHOMEBin + ";" + environment.value("PATH"));
-=======
-  const char *OMDEV = getenv("OMDEV");
-  if (QString(OMDEV).isEmpty()) {
-    QString OMHOME = QString(Helper::OpenModelicaHome).replace("/", "\\");
-    QString MinGWBin = OMHOME + "\\MinGW\\bin";
-	QString OMBin = OMHOME + "\\bin";
-	QString OMCPP = OMHOME + "\\lib\\omc\\cpp";
-    environment.insert("PATH", MinGWBin + ";" + OMCPP + ";" + OMBin + ";" + environment.value("PATH"));
-  } else {
-    QString OMHOME = QString(Helper::OpenModelicaHome).replace("/", "\\");
-    QString qOMDEV = QString(OMDEV).replace("/", "\\");
-    QString MinGWBin = qOMDEV + "\\tools\\mingw\\bin";
-	QString OMBin = OMHOME + "\\bin";
-	QString OMCPP = OMHOME + "\\lib\\omc\\cpp";
-    environment.insert("PATH", MinGWBin + ";" + OMCPP + ";" + OMBin + ";" + environment.value("PATH"));
-  }
->>>>>>> 0eb80181
   return environment;
 }
 #endif
