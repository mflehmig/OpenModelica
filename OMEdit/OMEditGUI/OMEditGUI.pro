#
 # This file is part of OpenModelica.
 #
 # Copyright (c) 1998-CurrentYear, Open Source Modelica Consortium (OSMC),
 # c/o Linköpings universitet, Department of Computer and Information Science,
 # SE-58183 Linköping, Sweden.
 #
 # All rights reserved.
 #
 # THIS PROGRAM IS PROVIDED UNDER THE TERMS OF GPL VERSION 3 LICENSE OR
 # THIS OSMC PUBLIC LICENSE (OSMC-PL) VERSION 1.2.
 # ANY USE, REPRODUCTION OR DISTRIBUTION OF THIS PROGRAM CONSTITUTES RECIPIENT'S ACCEPTANCE
 # OF THE OSMC PUBLIC LICENSE OR THE GPL VERSION 3, ACCORDING TO RECIPIENTS CHOICE.
 #
 # The OpenModelica software and the Open Source Modelica
 # Consortium (OSMC) Public License (OSMC-PL) are obtained
 # from OSMC, either from the above address,
 # from the URLs: http://www.ida.liu.se/projects/OpenModelica or
 # http://www.openmodelica.org, and in the OpenModelica distribution.
 # GNU version 3 is obtained from: http://www.gnu.org/copyleft/gpl.html.
 #
 # This program is distributed WITHOUT ANY WARRANTY; without
 # even the implied warranty of  MERCHANTABILITY or FITNESS
 # FOR A PARTICULAR PURPOSE, EXCEPT AS EXPRESSLY SET FORTH
 # IN THE BY RECIPIENT SELECTED SUBSIDIARY LICENSE CONDITIONS OF OSMC-PL.
 #
 # See the full OSMC Public License conditions for more details.
 #
 #/

QT += network core gui webkit xml xmlpatterns svg opengl
greaterThan(QT_MAJOR_VERSION, 4) {
  QT += printsupport widgets webkitwidgets opengl
}

TRANSLATIONS = Resources/nls/OMEdit_de.ts \
  Resources/nls/OMEdit_es.ts \
  Resources/nls/OMEdit_fr.ts \
  Resources/nls/OMEdit_it.ts \
  Resources/nls/OMEdit_ja.ts \
  Resources/nls/OMEdit_ro.ts \
  Resources/nls/OMEdit_ru.ts \
  Resources/nls/OMEdit_sv.ts \
  Resources/nls/OMEdit_zh_CN.ts

TARGET = OMEdit
TEMPLATE = app

# This is very evil, lupdate just look for SOURCES variable and creates translations. This section is not compiled at all :)
evil_hack_to_fool_lupdate {
  SOURCES += ../../../OMPlot/OMPlotGUI/*.cpp
}

# Windows libraries and includes
win32 {
  OPENMODELICAHOME = $$(OPENMODELICAHOME)
  # define used for OpenModelica C-API
  DEFINES += IMPORT_INTO=1
  # win32 vs. win64
  contains(QT_ARCH, i386) { # 32-bit
    QMAKE_LFLAGS += -Wl,--stack,16777216,--enable-auto-import,--large-address-aware
  } else { # 64-bit
    QMAKE_LFLAGS += -Wl,--stack,33554432,--enable-auto-import
  }
  # release vs debug
  CONFIG(release, debug|release) { # release
    # required for backtrace
    # In order to get the stack trace in Windows we must add -g flag. Qt automatically adds the -O2 flag for optimization.
    # We should also unset the QMAKE_LFLAGS_RELEASE define because it is defined as QMAKE_LFLAGS_RELEASE = -Wl,-s in qmake.conf file for MinGW
    # -s will remove all symbol table and relocation information from the executable.
    QMAKE_CXXFLAGS += -g
    QMAKE_LFLAGS_RELEASE =
    # win32 vs. win64
    contains(QT_ARCH, i386) { # 32-bit
      LIBS += -L$$(OMDEV)/tools/msys/mingw32/lib/binutils -L$$(OMDEV)/tools/msys/mingw32/bin -L$$(OMDEV)/tools/msys/mingw32/lib
    } else { # 64-bit
      LIBS += -L$$(OMDEV)/tools/msys/mingw64/lib/binutils -L$$(OMDEV)/tools/msys/mingw64/bin -L$$(OMDEV)/tools/msys/mingw64/lib
    }
    LIBS += -limagehlp -lbfd -lintl -liberty -llibosg.dll -llibosgViewer.dll -llibOpenThreads.dll -llibosgDB.dll -llibosgGA.dll
  } else { # debug
    contains(QT_ARCH, i386) { # 32-bit
      LIBS += -L$$(OMDEV)/tools/msys/mingw32/lib
    } else { # 64-bit
      LIBS += -L$$(OMDEV)/tools/msys/mingw64/lib
    }
    LIBS += -llibosgd.dll -llibosgViewerd.dll -llibOpenThreadsd.dll -llibosgDBd.dll -llibosgGAd.dll
  }
  LIBS += -L../OMEditGUI/Debugger/Parser -lGDBMIParser \
    -L$$(OMBUILDDIR)/lib/omc -lomantlr3 -lOMPlot -lomqwt \
    -lOpenModelicaCompiler -lOpenModelicaRuntimeC -lfmilib -lModelicaExternalC -lomcgc -lpthread \
    -lws2_32

  INCLUDEPATH += $$(OMBUILDDIR)/include/omplot \
    $$(OMBUILDDIR)/include/omplot/qwt \
    $$(OMBUILDDIR)/include/omc/antlr3 $$(OMBUILDDIR)/include/omc/c

  RC_FILE = rc_omedit.rc
  CONFIG += osg
} else { # Unix libraries and includes
  include(OMEdit.config)
  # On unix we use backtrace of execinfo.h which requires -rdynamic
  # The symbol names may be unavailable without the use of special linker
  # options.  For systems using the GNU linker, it is necessary to use
  # the -rdynamic linker option.  Note that names of "static" functions
  # are not exposed, and won't be available in the backtrace.
  CONFIG(release, debug|release) {
    QMAKE_LFLAGS_RELEASE += -rdynamic
  }
}

SOURCES += main.cpp \
  Util/Helper.cpp \
  Util/Utilities.cpp \
  Util/StringHandler.cpp \
  MainWindow.cpp \
  $$OPENMODELICAHOME/include/omc/scripting-API/OpenModelicaScriptingAPIQt.cpp \
  OMC/OMCProxy.cpp \
  Modeling/MessagesWidget.cpp \
  Modeling/LibraryTreeWidget.cpp \
  Modeling/Commands.cpp \
  Modeling/CoOrdinateSystem.cpp \
  Modeling/ModelWidgetContainer.cpp \
  Modeling/ModelicaClassDialog.cpp \
  Options/OptionsDialog.cpp \
  Editors/BaseEditor.cpp \
  Editors/ModelicaEditor.cpp \
  Editors/TransformationsEditor.cpp \
  Editors/TextEditor.cpp \
  Editors/CEditor.cpp \
  Editors/MetaModelEditor.cpp \
  Editors/MetaModelicaEditor.cpp \
  Plotting/PlotWindowContainer.cpp \
<<<<<<< HEAD
  ../../osgQt/GraphicsWindowQt.cpp \
  Animation/AnimationWindow.cpp \
  Animation/ExtraShapes.cpp \
  Animation/Visualizer.cpp \
  Animation/VisualizerMAT.cpp \
  Animation/VisualizerCSV.cpp \
  Animation/Shapes.cpp \
  Animation/TimeManager.cpp \
=======
>>>>>>> 9e0b7405
  Component/Component.cpp \
  Annotations/ShapeAnnotation.cpp \
  Component/CornerItem.cpp \
  Annotations/LineAnnotation.cpp \
  Annotations/PolygonAnnotation.cpp \
  Annotations/RectangleAnnotation.cpp \
  Annotations/EllipseAnnotation.cpp \
  Annotations/TextAnnotation.cpp \
  Annotations/BitmapAnnotation.cpp \
  Component/ComponentProperties.cpp \
  Component/Transformation.cpp \
  Modeling/DocumentationWidget.cpp \
  Simulation/SimulationDialog.cpp \
  Simulation/SimulationOutputWidget.cpp \
  Simulation/SimulationProcessThread.cpp \
  Simulation/SimulationOutputHandler.cpp \
  TLM/FetchInterfaceDataDialog.cpp \
  TLM/FetchInterfaceDataThread.cpp \
  TLM/TLMCoSimulationDialog.cpp \
  TLM/TLMCoSimulationOutputWidget.cpp \
  TLM/TLMCoSimulationThread.cpp \
  FMI/ImportFMUDialog.cpp \
  Plotting/VariablesWidget.cpp \
  Options/NotificationsDialog.cpp \
  Annotations/ShapePropertiesDialog.cpp \
  TransformationalDebugger/OMDumpXML.cpp \
  TransformationalDebugger/diff_match_patch.cpp \
  TransformationalDebugger/TransformationsWidget.cpp \
  Debugger/GDB/CommandFactory.cpp \
  Debugger/GDB/GDBAdapter.cpp \
  Debugger/StackFrames/StackFramesWidget.cpp \
  Debugger/Locals/LocalsWidget.cpp \
  Debugger/Locals/ModelicaValue.cpp \
  Debugger/Breakpoints/BreakpointMarker.cpp \
  Debugger/Breakpoints/BreakpointsWidget.cpp \
  Debugger/Breakpoints/BreakpointDialog.cpp \
  Debugger/DebuggerConfigurationsDialog.cpp \
  Debugger/Attach/AttachToProcessDialog.cpp \
  Debugger/Attach/ProcessListModel.cpp \
  CrashReport/backtrace.c \
  CrashReport/CrashReportDialog.cpp

HEADERS  += Util/Helper.h \
  Util/Utilities.h \
  Util/StringHandler.h \
  MainWindow.h \
  $$OPENMODELICAHOME/include/omc/scripting-API/OpenModelicaScriptingAPIQt.h \
  OMC/OMCProxy.h \
  Modeling/MessagesWidget.h \
  Modeling/LibraryTreeWidget.h \
  Modeling/Commands.h \
  Modeling/CoOrdinateSystem.h \
  Modeling/ModelWidgetContainer.h \
  Modeling/ModelicaClassDialog.h \
  Options/OptionsDialog.h \
  Editors/BaseEditor.h \
  Editors/ModelicaEditor.h \
  Editors/TransformationsEditor.h \
  Editors/TextEditor.h \
  Editors/CEditor.h \
  Editors/MetaModelEditor.h \
  Editors/MetaModelicaEditor.h \
  #$$OPENMODELICAHOME/../OMCompiler/3rdParty/FMIL/build/fmilib.h \
<<<<<<< HEAD
  ../../osgQt/OMEdit_GraphicsWindowQt.h \
  ../../osgQt/Export \
  Animation/AnimationWindow.h \
  Animation/AnimationUtil.h \
  Animation/ExtraShapes.h \
  Animation/Visualizer.h \
  Animation/VisualizerMAT.h \
  Animation/VisualizerCSV.h \
  Animation/Shapes.h \
  Animation/TimeManager.h \
  Animation/rapidxml.hpp \
=======
>>>>>>> 9e0b7405
  Plotting/PlotWindowContainer.h \
  Component/Component.h \
  Annotations/ShapeAnnotation.h \
  Component/CornerItem.h \
  Annotations/LineAnnotation.h \
  Annotations/PolygonAnnotation.h \
  Annotations/RectangleAnnotation.h \
  Annotations/EllipseAnnotation.h \
  Annotations/TextAnnotation.h \
  Annotations/BitmapAnnotation.h \
  Component/ComponentProperties.h \
  Component/Transformation.h \
  Modeling/DocumentationWidget.h \
  Simulation/SimulationOptions.h \
  Simulation/SimulationDialog.h \
  Simulation/SimulationOutputWidget.h \
  Simulation/SimulationProcessThread.h \
  Simulation/SimulationOutputHandler.h \
  TLM/FetchInterfaceDataDialog.h \
  TLM/FetchInterfaceDataThread.h \
  TLM/TLMCoSimulationOptions.h \
  TLM/TLMCoSimulationDialog.h \
  TLM/TLMCoSimulationOutputWidget.h \
  TLM/TLMCoSimulationThread.h \
  FMI/ImportFMUDialog.h \
  Plotting/VariablesWidget.h \
  Options/NotificationsDialog.h \
  Annotations/ShapePropertiesDialog.h \
  TransformationalDebugger/OMDumpXML.cpp \
  TransformationalDebugger/diff_match_patch.h \
  TransformationalDebugger/TransformationsWidget.h \
  Debugger/GDB/CommandFactory.h \
  Debugger/GDB/GDBAdapter.h \
  Debugger/StackFrames/StackFramesWidget.h \
  Debugger/Locals/LocalsWidget.h \
  Debugger/Locals/ModelicaValue.h \
  Debugger/Breakpoints/BreakpointMarker.h \
  Debugger/Breakpoints/BreakpointsWidget.h \
  Debugger/Breakpoints/BreakpointDialog.h \
  Debugger/DebuggerConfigurationsDialog.h \
  Debugger/Attach/AttachToProcessDialog.h \
  Debugger/Attach/ProcessListModel.h \
  CrashReport/backtrace.h \
  CrashReport/CrashReportDialog.h

CONFIG(osg) {

SOURCES += Animation/AnimationWindow.cpp \
  Animation/ExtraShapes.cpp \
  Animation/Visualizer.cpp \
  Animation/VisualizerMAT.cpp \
  Animation/Shapes.cpp \
  Animation/TimeManager.cpp \
  ../../osgQt/GraphicsWindowQt.cpp \

HEADERS += Animation/AnimationWindow.h \
  Animation/AnimationUtil.h \
  Animation/ExtraShapes.h \
  Animation/Visualizer.h \
  Animation/VisualizerMAT.h \
  Animation/Shapes.h \
  Animation/TimeManager.h \
  Animation/rapidxml.hpp \
  ../../osgQt/OMEdit_GraphicsWindowQt.h \
  ../../osgQt/Export
}

LIBS += -lqjson
INCLUDEPATH += ../../qjson/build/include

INCLUDEPATH += . \
  Annotations \
  Animation \
  Component \
  CrashReport \
  Debugger \
  Debugger/Attach \
  Debugger/Breakpoints \
  Debugger/GDB \
  Debugger/Locals \
  Debugger/Parser \
  Debugger/StackFrames \
  Editors \
  FMI \
  Modeling \
  OMC \
  Options \
  Plotting \
  Simulation \
  TLM \
  TransformationalDebugger \
  Util \
  $$OPENMODELICAHOME/include/omc/scripting-API \
  $$OPENMODELICAHOME/include/omc/c/util \

OTHER_FILES += Resources/css/stylesheet.qss \
  Resources/XMLSchema/tlmModelDescription.xsd \
  Debugger/Parser/GDBMIOutput.g \
  Debugger/Parser/GDBMIParser.h \
  Debugger/Parser/GDBMIParser.cpp \
  Debugger/Parser/main.cpp

# Please read the warnings. They are like vegetables; good for you even if you hate them.
CONFIG += warn_on

RESOURCES += resource_omedit.qrc

DESTDIR = ../bin

UI_DIR = ../generatedfiles/ui

MOC_DIR = ../generatedfiles/moc

RCC_DIR = ../generatedfiles/rcc

ICON = Resources/icons/omedit.icns<|MERGE_RESOLUTION|>--- conflicted
+++ resolved
@@ -130,17 +130,6 @@
   Editors/MetaModelEditor.cpp \
   Editors/MetaModelicaEditor.cpp \
   Plotting/PlotWindowContainer.cpp \
-<<<<<<< HEAD
-  ../../osgQt/GraphicsWindowQt.cpp \
-  Animation/AnimationWindow.cpp \
-  Animation/ExtraShapes.cpp \
-  Animation/Visualizer.cpp \
-  Animation/VisualizerMAT.cpp \
-  Animation/VisualizerCSV.cpp \
-  Animation/Shapes.cpp \
-  Animation/TimeManager.cpp \
-=======
->>>>>>> 9e0b7405
   Component/Component.cpp \
   Annotations/ShapeAnnotation.cpp \
   Component/CornerItem.cpp \
@@ -204,20 +193,6 @@
   Editors/MetaModelEditor.h \
   Editors/MetaModelicaEditor.h \
   #$$OPENMODELICAHOME/../OMCompiler/3rdParty/FMIL/build/fmilib.h \
-<<<<<<< HEAD
-  ../../osgQt/OMEdit_GraphicsWindowQt.h \
-  ../../osgQt/Export \
-  Animation/AnimationWindow.h \
-  Animation/AnimationUtil.h \
-  Animation/ExtraShapes.h \
-  Animation/Visualizer.h \
-  Animation/VisualizerMAT.h \
-  Animation/VisualizerCSV.h \
-  Animation/Shapes.h \
-  Animation/TimeManager.h \
-  Animation/rapidxml.hpp \
-=======
->>>>>>> 9e0b7405
   Plotting/PlotWindowContainer.h \
   Component/Component.h \
   Annotations/ShapeAnnotation.h \
@@ -269,6 +244,7 @@
   Animation/ExtraShapes.cpp \
   Animation/Visualizer.cpp \
   Animation/VisualizerMAT.cpp \
+  Animation/VisualizerCSV.cpp \
   Animation/Shapes.cpp \
   Animation/TimeManager.cpp \
   ../../osgQt/GraphicsWindowQt.cpp \
@@ -278,6 +254,7 @@
   Animation/ExtraShapes.h \
   Animation/Visualizer.h \
   Animation/VisualizerMAT.h \
+  Animation/VisualizerCSV.h \
   Animation/Shapes.h \
   Animation/TimeManager.h \
   Animation/rapidxml.hpp \
