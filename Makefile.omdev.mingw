# makefile for Windows MinGW OMDev
all : .testvariables settings release

autoconfGeneratedFiles =

<<<<<<< HEAD
OMBUILDDIR=$(CURDIR)/build
=======
>>>>>>> 8960bd8d
prefix = ./build
exec_prefix = ${prefix}
bindir = ${exec_prefix}/bin
libdir = ${exec_prefix}/lib
includedir = ${prefix}/include
datadir = ${prefix}/share
docdir = ${prefix}/doc
CC = gcc
CXX = g++
FC = gfortran
CFLAGS =-g -O2 -falign-functions
MSGPACK_CFLAGS = -march=i686
CMAKE = $(OMDEV)/bin/cmake/bin/cmake
CMAKE_TARGET = "MSYS Makefiles"
DBUS_INCLUDE_DIR = $(OMDEV)/lib/dbus-1.6.0-win32/include/
DBUS_INCLUDE_LIB_DIR = $(OMDEV)/lib/dbus-1.6.0-win32/lib/
DBUS_PATH = $(OMDEV)/lib/dbus-1.6.0-win32/
BOOST_PATH = $(OMDEV)/lib/3rdParty/boost-1_55/
PKG_CONFIG_PATH = $(OMDEV)/lib/gtk+-2.24.10/bin/
OSG_PATH = $(OMDEV)/lib/openscenegraph-2.8.3-mingw/
OPENCL = Yes
LINK = cp -rl
AR = ar
# LIBGC configuration is different for Windows (this file) and Linux (Makefile.in)
LIBGC_EXTRA_CONFIGURATION=--enable-threads=posix --enable-munmap=5 --disable-parallel-mark
MSL321_CONFIG_EXTRA_FLAGS=--enable-static --disable-shared
LIBFMILIB=libfmilib.a
LIBCMINPACKLIB=libcminpack.a
MODELICA_SPEC_PLATFORM=win32
SHREXT=.dll
IPOPT_TARGET=ipopt
UMFPACK_TARGET=umfpack
UMFPACK_SHARED=OFF
LD_LAPACK=-llapack -lblas
GRAPHLIB=libmetis.a
GRAPHINCLUDE=3rdParty/metis-5.1.0/include/ -DUSE_METIS -DUSE_GRAPH
BOOTSTRAP_FMIL_DEP=fmil
IDLPYTHON = $(OMDEV)/lib/omniORB-4.1.6-msvc-10/bin/x86_win32/omniidl -bpython -Wbglobal=_OMCIDL -Wbpackage=OMPythonIDL
IDLPYTHONTARGET = $(builddir_share)/omc/scripts/PythonInterface/OMPythonIDL/omc_communication_idl.py
IDLFILE=$(top_builddir)/Compiler/runtime/omc_communication.idl
LIB_OMC=lib/omc
LIBMODELICAEXTERNALC=$(OMBUILDDIR)/lib/omc/libModelicaExternalC.a
LIBMODELICASTANDARDTABLES=$(OMBUILDDIR)/lib/omc/libModelicaStandardTables.a

defaultMakefileTarget = Makefile.omdev.mingw
MAKEFILE_BOOT = LinkMain.makefile.mingw

include Makefile.common
# For Windows build static FMI lib!
FMILIB_SHARED = OFF
# For Windows build static CMinpack lib!
CMINPACKLIB_SHARED = OFF

<<<<<<< HEAD
CONFIG_REVISION = $(shell git rev-parse HEAD)
=======
CONFIG_REVISION = $(shell git rev-parse --short HEAD)
>>>>>>> 8960bd8d

revision:
	@echo Current revision: $(CONFIG_REVISION)
ifeq ($(CONFIG_REVISION),)
	@if test -f revision.h; \
	then echo Could not retrieve revision number. revision.h not updated; \
	else echo "" > revision.h; echo Could not retrieve revision number. empty revision.h was created; \
	fi;
else # revision is not empty, update it if it changed
	@if test -f revision.h; \
	then \
		echo "#define CONFIG_REVISION \"$(CONFIG_REVISION)\"" > revision.h.tmp; diff revision.h revision.h.tmp > /dev/null; \
		if [ $$? -eq 0 ]; then echo No change in revision; rm revision.h.tmp; \
		else echo Revision has changed. updating revision.h; \mv revision.h.tmp revision.h; touch Compiler/runtime/omc_config.h; \
		fi; \
	else \
		echo "#define CONFIG_REVISION \"$(CONFIG_REVISION)\"" > revision.h; echo Retrieved revision number. revision.h was created; \
	fi;
endif

.testvariables: revision
ifndef OMDEV
	@echo You have to set the OMDEV variabile pointing to your OMDev package root! Exiting....
	@echo Take the OMDev package from: http://www.ida.liu.se/~adrpo/omc/omdev/
	@echo For questions or problems email Adrian Pop, adrpo@ida.liu.se
	ABORT Please Define OMDEV
endif

settings:
	@echo Building OMC using OMDev with the following settings...
	@echo Using OMDev: $(OMDEV)
	@echo Using Files: $(OMC_BUILD_FROM)
	@echo Using Path : '$(PATH)'
	which gcc

# on windows run also msvc test
testlogwindows:
	(time $(MAKE) -C testsuite -f Makefile 2>&1 | tee testsuite/testsuite-trace.txt) || true
	(time $(MAKE) -C testsuite/openmodelica/cruntime/msvc/ -f Makefile >> testsuite/testsuite-trace.txt 2>&1) || true
	(export RTEST_OMCFLAGS=+target=msvc ; time $(MAKE) -C testsuite/openmodelica/cppruntime/ -f Makefile >> testsuite/testsuite-trace.txt 2>&1) || true
	echo "log is in testsuite/testsuite-trace.txt"
	fgrep -v "... ok" testsuite/testsuite-trace.txt
	echo "Successful tests: "
	cat testsuite/testsuite-trace.txt | grep "... ok" | wc -l
	echo "Failed models: "
	cat testsuite/testsuite-trace.txt | grep "==== Log" | wc -l
	cat testsuite/testsuite-trace.txt | grep "==== Log" ; echo DONE!

omdev_extra_dlls: install-openturns
	echo Copying needed .dlls to the $(OMBUILDDIR)/bin directory
	(cp -puf $(OMDEV)/tools/mingw/bin/libintl-8.dll $(builddir_bin)/)
	(cp -puf $(OMDEV)/tools/mingw/bin/libiconv-2.dll $(builddir_bin)/)
	(cp -puf $(OMDEV)/lib/omniORB-4.1.6-msvc-10/bin/x86_win32/omniORB416_vc10_rt.dll $(builddir_bin)/)
	(cp -puf $(OMDEV)/lib/omniORB-4.1.6-msvc-10/bin/x86_win32/omnithread34_vc10_rt.dll $(builddir_bin)/)
	(cp -puf $(OMDEV)/lib/pthread/pthreadGC2.dll $(builddir_bin)/)
	(cp -puf $(OMDEV)/tools/mingw/bin/libgomp-1.dll $(builddir_bin)/)
	(cp -puf $(OMDEV)/tools/mingw/bin/libgfortran-3.dll $(builddir_bin)/)
	(cp -puf $(OMDEV)/tools/mingw/lib/libregex.a $(builddir_lib)/omc)
	(cp -pf $(OMDEV)/lib/mico-msys-mingw/static/libmico2313.a $(builddir_lib)/omc/)
	(cp -pf $(OMDEV)/lib/mico-msys-mingw/mico2313.dll $(builddir_bin)/)
	(cp -pf $(OMDEV)/lib/expat-win32-msvc/libexpat.dll $(builddir_bin)/)
	(cp -pf $(OMDEV)/lib/lapack-win32-msvc/blas_win32_MT.dll $(builddir_bin)/)
	(cp -pf $(OMDEV)/lib/lapack-win32-msvc/lapack_win32_MT.dll $(builddir_bin)/)
	mkdir -p $(builddir_lib)/omc/libexec/
	(cp -pufr $(OMDEV)/tools/xsltproc $(builddir_lib)/omc/libexec/)
	(cp -pufr $(OMDEV)/tools/gnuplot $(builddir_lib)/omc/libexec/)
	(cp -puf $(OMDEV)/lib/3rdParty/Sundials/lib/release/mingw/libsundials_kinsol.a $(builddir_lib)/omc/)
	(cp -puf $(OMDEV)/lib/3rdParty/Sundials/lib/release/mingw/libsundials_nvecserial.a $(builddir_lib)/omc/)
	(cp -puf $(OMDEV)/lib/lis/liblis.la $(builddir_lib)/omc/)
	(cp -puf $(OMDEV)/lib/lis/liblis.a $(builddir_lib)/omc/)

copycppheader:
	echo Copying needed header files to the $(OMBUILDDIR)/include/omc/cpp directory
	(cp -pufr $(OMDEV)/lib/3rdParty/Sundials/include $(OMBUILDDIR)/include/omc/cpp)
	(mkdir -p $(OMBUILDDIR)/include/omc/cpp/boost)
	(cp -puf $(BOOST_PATH)/boost/*.hpp $(OMBUILDDIR)/include/omc/cpp/boost)
	(cp -pufr $(BOOST_PATH)/boost/algorithm         $(OMBUILDDIR)/include/omc/cpp/boost)
	(cp -pufr $(BOOST_PATH)/boost/archive           $(OMBUILDDIR)/include/omc/cpp/boost)
	(cp -pufr $(BOOST_PATH)/boost/assign            $(OMBUILDDIR)/include/omc/cpp/boost)
	(cp -pufr $(BOOST_PATH)/boost/bind              $(OMBUILDDIR)/include/omc/cpp/boost)
	(cp -pufr $(BOOST_PATH)/boost/circular_buffer   $(OMBUILDDIR)/include/omc/cpp/boost)
	(cp -pufr $(BOOST_PATH)/boost/chrono            $(OMBUILDDIR)/include/omc/cpp/boost)
	(cp -pufr $(BOOST_PATH)/boost/concept           $(OMBUILDDIR)/include/omc/cpp/boost)
	(cp -pufr $(BOOST_PATH)/boost/config            $(OMBUILDDIR)/include/omc/cpp/boost)
	(cp -pufr $(BOOST_PATH)/boost/container         $(OMBUILDDIR)/include/omc/cpp/boost)
	(cp -pufr $(BOOST_PATH)/boost/detail            $(OMBUILDDIR)/include/omc/cpp/boost)
	(cp -pufr $(BOOST_PATH)/boost/exception         $(OMBUILDDIR)/include/omc/cpp/boost)
	(cp -pufr $(BOOST_PATH)/boost/date_time         $(OMBUILDDIR)/include/omc/cpp/boost)
	(cp -pufr $(BOOST_PATH)/boost/filesystem        $(OMBUILDDIR)/include/omc/cpp/boost)
	(cp -pufr $(BOOST_PATH)/boost/format            $(OMBUILDDIR)/include/omc/cpp/boost)
	(cp -pufr $(BOOST_PATH)/boost/function          $(OMBUILDDIR)/include/omc/cpp/boost)
	(cp -pufr $(BOOST_PATH)/boost/functional        $(OMBUILDDIR)/include/omc/cpp/boost)
	(cp -pufr $(BOOST_PATH)/boost/integer           $(OMBUILDDIR)/include/omc/cpp/boost)
	(cp -pufr $(BOOST_PATH)/boost/intrusive         $(OMBUILDDIR)/include/omc/cpp/boost)
	(cp -pufr $(BOOST_PATH)/boost/io                $(OMBUILDDIR)/include/omc/cpp/boost)
	(cp -pufr $(BOOST_PATH)/boost/iterator          $(OMBUILDDIR)/include/omc/cpp/boost)
	(cp -pufr $(BOOST_PATH)/boost/math              $(OMBUILDDIR)/include/omc/cpp/boost)
	(cp -pufr $(BOOST_PATH)/boost/move              $(OMBUILDDIR)/include/omc/cpp/boost)
	(cp -pufr $(BOOST_PATH)/boost/mpl               $(OMBUILDDIR)/include/omc/cpp/boost)
	(cp -pufr $(BOOST_PATH)/boost/multi_array       $(OMBUILDDIR)/include/omc/cpp/boost)
	(cp -pufr $(BOOST_PATH)/boost/numeric           $(OMBUILDDIR)/include/omc/cpp/boost)
	(cp -pufr $(BOOST_PATH)/boost/optional          $(OMBUILDDIR)/include/omc/cpp/boost)
	(cp -pufr $(BOOST_PATH)/boost/predef            $(OMBUILDDIR)/include/omc/cpp/boost)
	(cp -pufr $(BOOST_PATH)/boost/preprocessor      $(OMBUILDDIR)/include/omc/cpp/boost)
	(cp -pufr $(BOOST_PATH)/boost/program_options   $(OMBUILDDIR)/include/omc/cpp/boost)
	(cp -pufr $(BOOST_PATH)/boost/ptr_container     $(OMBUILDDIR)/include/omc/cpp/boost)
	(cp -pufr $(BOOST_PATH)/boost/range             $(OMBUILDDIR)/include/omc/cpp/boost)
	(cp -pufr $(BOOST_PATH)/boost/serialization     $(OMBUILDDIR)/include/omc/cpp/boost)
	(cp -pufr $(BOOST_PATH)/boost/smart_ptr         $(OMBUILDDIR)/include/omc/cpp/boost)
	(cp -pufr $(BOOST_PATH)/boost/system            $(OMBUILDDIR)/include/omc/cpp/boost)
	(cp -pufr $(BOOST_PATH)/boost/ratio            $(OMBUILDDIR)/include/omc/cpp/boost)
	(cp -pufr $(BOOST_PATH)/boost/thread            $(OMBUILDDIR)/include/omc/cpp/boost)
	(cp -pufr $(BOOST_PATH)/boost/tuple             $(OMBUILDDIR)/include/omc/cpp/boost)
	(cp -pufr $(BOOST_PATH)/boost/type_traits       $(OMBUILDDIR)/include/omc/cpp/boost)
	(cp -pufr $(BOOST_PATH)/boost/typeof            $(OMBUILDDIR)/include/omc/cpp/boost)
	(cp -pufr $(BOOST_PATH)/boost/unordered         $(OMBUILDDIR)/include/omc/cpp/boost)
	(cp -pufr $(BOOST_PATH)/boost/utility           $(OMBUILDDIR)/include/omc/cpp/boost)

omc: mkbuilddirs interactive fmil omdev_extra_dlls breakprocess opencl_rt CMinpack metis Cdaskr $(IPOPT_TARGET) graphstream
	(time $(MAKE) -f $(defaultMakefileTarget) CFLAGS="$(CFLAGS)" omc-bootstrapped OMBUILDDIR=$(OMBUILDDIR))

boehm-gc-lib: $(OMBUILDDIR)/lib/omc/libomcgc.a

fmil_msvc:
	rm -f $(OMBUILDDIR)/lib/omc/msvc/fmil*
	rm -rf 3rdParty/FMIL/install_msvc
	mkdir -p $(OMBUILDDIR)/lib/omc/msvc/
	# Goto build msvc directory
	test -d 3rdParty/FMIL
	rm -rf 3rdParty/FMIL/build_msvc
	mkdir -p 3rdParty/FMIL/build_msvc

	# Create batch file, that builds with CMake and Visual Studio
	test -f """${VS100COMNTOOLS}/../../VC/vcvarsall.bat"""
	echo 'Building CMinpack with MSVC'
	echo call '"%VS100COMNTOOLS%\\..\\..\\VC\\vcvarsall.bat"' > 3rdParty/FMIL/build_msvc/build.bat
	echo echo Calling CMake >> 3rdParty/FMIL/build_msvc/build.bat
	echo '%OMDEV%\\bin\\cmake\\bin\\cmake -DFMILIB_BUILD_TESTS=OFF -DFMILIB_BUILD_STATIC_LIB=OFF -DCMAKE_BUILD_TYPE=RelWithDebInfo -DFMILIB_INSTALL_PREFIX=../install_msvc ../ -G  "NMake Makefiles"' >> 3rdParty/FMIL/build_msvc/build.bat
	echo echo Building FMIL_msvc >> 3rdParty/FMIL/build_msvc/build.bat
	echo nmake /f Makefile install >> 3rdParty/FMIL/build_msvc/build.bat

	# Change into directory and run batch file
	cd ./3rdParty/FMIL/build_msvc; echo "change to 3rdParty/FMIL/build_msvc";\
	cmd /c build.bat

	# copy dll to bin folder
	(cp -puf 3rdParty/FMIL/install_msvc/lib/fmilib_shared.dll $(OMBUILDDIR)/bin/fmilib.dll)
	(cp -puf 3rdParty/FMIL/install_msvc/lib/fmilib_shared.dll $(OMBUILDDIR)/lib/omc/msvc/fmilib.dll)
	(cp -puf 3rdParty/FMIL/install_msvc/lib/fmilib_shared.lib $(OMBUILDDIR)/lib/omc/msvc/fmilib.lib)

CMinpack_msvc:
	rm -f $(OMBUILDDIR)/lib/omc/msvc/cminpack.*
	rm -rf 3rdParty/CMinpack/build_msvc
	rm -rf 3rdParty/CMinpack/install_msvc
	mkdir -p $(OMBUILDDIR)/lib/omc/msvc/
	# Goto build msvc directory
	test -d 3rdParty/CMinpack
	mkdir -p 3rdParty/CMinpack/build_msvc

	# Create batch file, that builds with CMake and Visual Studio
	test -f """${VS100COMNTOOLS}/../../VC/vcvarsall.bat"""
	echo 'Building CMinpack with MSVC'
	echo call '"%VS100COMNTOOLS%\\..\\..\\VC\\vcvarsall.bat"' > 3rdParty/CMinpack/build_msvc/build.bat
	echo echo Calling CMake >> 3rdParty/CMinpack/build_msvc/build.bat
	echo '%OMDEV%\\bin\\cmake\\bin\\cmake -DSHARED_LIBS=OFF -DCMAKE_BUILD_TYPE=RelWithDebInfo -DCMAKE_INSTALL_PREFIX=../install_msvc ../ -G  "NMake Makefiles"' >> 3rdParty/CMinpack/build_msvc/build.bat
	echo echo Building CMinpack >> 3rdParty/CMinpack/build_msvc/build.bat
	echo nmake /f Makefile install >> 3rdParty/CMinpack/build_msvc/build.bat

	# Change into directory and run batch file
	cd ./3rdParty/CMinpack/build_msvc; echo "change to 3rdParty/CMinpack/build_msvc";\
	cmd /c build.bat

   	# copy dll to bin folder
	(cp -puf 3rdParty/CMinpack/install_msvc/lib/cminpack.lib $(OMBUILDDIR)/lib/omc/msvc/)

Umfpack_msvc:
	rm -f $(OMBUILDDIR)/lib/omc/msvc/amd.lib
	rm -f $(OMBUILDDIR)/lib/omc/msvc/umfpack.lib
	rm -rf $(OMBUILDDIR)/include/omc/msvc/suitesparse
	rm -rf 3rdParty/SuiteSparse/build_msvc
	rm -rf 3rdParty/SuiteSparse/install_msvc
	mkdir -p $(OMBUILDDIR)/lib/omc/msvc/
	# Goto build msvc directory
	test -d 3rdParty/SuiteSparse
	mkdir -p 3rdParty/SuiteSparse/build_msvc

	# Create batch file, that builds with CMake and Visual Studio
	test -f """${VS100COMNTOOLS}/../../VC/vcvarsall.bat"""
	echo 'Building Umfpack with MSVC'
	echo call '"%VS100COMNTOOLS%\\..\\..\\VC\\vcvarsall.bat"' > 3rdParty/SuiteSparse/build_msvc/build.bat
	echo echo Calling CMake >> 3rdParty/SuiteSparse/build_msvc/build.bat
	echo '%OMDEV%\\bin\\cmake\\bin\\cmake -DCMAKE_BUILD_TYPE=RelWithDebInfo -DCMAKE_INSTALL_PREFIX=../install_msvc ../ -G  "NMake Makefiles"' >> 3rdParty/SuiteSparse/build_msvc/build.bat
	echo echo Building Umfpack >> 3rdParty/SuiteSparse/build_msvc/build.bat
	echo nmake /f Makefile install >> 3rdParty/SuiteSparse/build_msvc/build.bat

	# Change into directory and run batch file
	cd ./3rdParty/SuiteSparse/build_msvc; echo "change to 3rdParty/SuiteSparse/build_msvc";\
	cmd /c build.bat

	# copy dll to bin folder
	(mkdir -p $(OMBUILDDIR)/include/omc/msvc/suitesparse)
	(cp -puf 3rdParty/SuiteSparse/install_msvc/lib/omc/*.lib $(OMBUILDDIR)/lib/omc/msvc/)
	(cp -pur 3rdParty/SuiteSparse/install_msvc/include/omc/c/suitesparse/Include/ $(OMBUILDDIR)/include/omc/msvc/suitesparse)

runtimeCPPmsvcinstall: CMinpack_msvc copycppheader
	$(MAKE) -C SimulationRuntime/cpp/ -f Makefile.omdev.mingw runtimeCPPmsvc
	# mkdir -p $(OMBUILDDIR)/lib/omc/msvc/ && cp -p ${OMDEV}/lib/3rdParty/Sundials/lib/release/vc100/*.lib $(OMBUILDDIR)/lib/omc/msvc/
	cp -p ${OMDEV}/lib/3rdParty/Sundials/lib/release/vc100/*.dll $(OMBUILDDIR)/bin/
	cp -p $(BOOST_PATH)/lib/*vc*.dll $(OMBUILDDIR)/bin/
	cp -p $(BOOST_PATH)/lib/*vc*.lib $(OMBUILDDIR)/lib/omc/cpp/msvc

simulationruntimecmsvc: Umfpack_msvc CMinpack_msvc fmil_msvc
	test -f """${VS100COMNTOOLS}/../../VC/vcvarsall.bat"""
	mkdir -p $(OMBUILDDIR)/include/omc/msvc/
	mkdir -p $(OMBUILDDIR)/lib/omc/msvc/debug
	mkdir -p $(OMBUILDDIR)/lib/omc/msvc/release
	echo 'Build the MSVC RELEASE'
	mkdir -p SimulationRuntime/build_c
	echo call '"%VS100COMNTOOLS%\\..\\..\\VC\\vcvarsall.bat"' > SimulationRuntime/build_c/build.bat
	echo '%OMDEV%\\bin\\cmake\\bin\\cmake -DCMAKE_BUILD_TYPE=Release -DCMAKE_INSTALL_PREFIX:String=../../build ../c -G "NMake Makefiles"' >> SimulationRuntime/build_c/build.bat
	echo nmake /f Makefile >> SimulationRuntime/build_c/build.bat
	cd SimulationRuntime/build_c &&	cmd /c build.bat
	echo 'Copy the .lib files (needed for compilation) and .pdb files (needed for debugging) to $(OMBUILDDIR)/lib/omc'
	(cd SimulationRuntime/build_c/ && find . -type f -path "*.lib" -exec cp {} $(OMBUILDDIR)/lib/omc/msvc/release/. \;)
	(cd SimulationRuntime/build_c/ && find . -type f -path "*.pdb" -exec cp {} $(OMBUILDDIR)/lib/omc/msvc/release/. \;)
	rm -rf SimulationRuntime/build_c/
	echo 'Build the MSVC DEBUG'
	mkdir -p SimulationRuntime/build_debug_c
	echo call '"%VS100COMNTOOLS%\\..\\..\\VC\\vcvarsall.bat"' > SimulationRuntime/build_debug_c/build.bat
	echo '%OMDEV%\\bin\\cmake\\bin\\cmake -DCMAKE_BUILD_TYPE=Debug -DCMAKE_INSTALL_PREFIX:String=../../build_debug ../c -G "NMake Makefiles"' >> SimulationRuntime/build_debug_c/build.bat
	echo nmake /f Makefile >> SimulationRuntime/build_debug_c/build.bat
	cd SimulationRuntime/build_debug_c &&	cmd /c build.bat
	echo 'Copy the .lib files (needed for compilation) and .pdb files (needed for debugging) to $(OMBUILDDIR)/lib/omc'
	(cd SimulationRuntime/build_debug_c/ && find . -type f -path "*.lib" -exec cp {} $(OMBUILDDIR)/lib/omc/msvc/debug/. \;)
	(cd SimulationRuntime/build_debug_c/ && find . -type f -path "*.pdb" -exec cp {} $(OMBUILDDIR)/lib/omc/msvc/debug/. \;)
	rm -rf SimulationRuntime/build_debug_c/
	echo 'Copy the needed .lib/.dll files from OMDev to $(OMBUILDDIR)/lib/omc'
	cp -p ${OMDEV}/lib/libf2c/*.lib $(OMBUILDDIR)/lib/omc/msvc/release/
	cp -p ${OMDEV}/lib/libf2c/debug/*.lib $(OMBUILDDIR)/lib/omc/msvc/debug/
	cp -p ${OMDEV}/lib/3rdParty/Sundials/lib/release/vc100/*.lib $(OMBUILDDIR)/lib/omc/msvc/
	cp -p ${OMDEV}/lib/expat-win32-msvc/*.lib $(OMBUILDDIR)/lib/omc/msvc/
	cp -p ${OMDEV}/lib/3rdParty/Sundials/lib/release/vc100/*.dll $(OMBUILDDIR)/bin/
	cp -p ${OMDEV}/lib/lapack-win32-msvc/*.lib $(OMBUILDDIR)/lib/omc/msvc/
	cp -p $(OMDEV)/lib/lis/*.lib $(OMBUILDDIR)/lib/omc/msvc/
	cp -p $(OMDEV)/lib/pthread/*.* $(OMBUILDDIR)/lib/omc/msvc/
	cp -p $(OMDEV)/include/pthread/*.* $(OMBUILDDIR)/include/omc/msvc/
	echo 'Copy the needed .dll files from OMDev to $(OMBUILDDIR)/omc'
	cp -p $(OMDEV)/lib/pthread/pthreadV*.dll $(OMBUILDDIR)/bin/
	# build gc as well, as it is needed for the msvc c runtime
	echo 'Build gc (RelWithDebInfo)'
	mkdir -p 3rdParty/gc/build_msvc
	echo call '"%VS100COMNTOOLS%\\..\\..\\VC\\vcvarsall.bat"' > 3rdParty/gc/build_msvc/build.bat
	echo '%OMDEV%\\bin\\cmake\\bin\\cmake -DCMAKE_BUILD_TYPE=RelWithDebInfo ../ -G "NMake Makefiles"' >> 3rdParty/gc/build_msvc/build.bat
	echo nmake /f Makefile >> 3rdParty/gc/build_msvc/build.bat
	cd 3rdParty/gc/build_msvc &&	cmd /c build.bat
	echo 'Copy the .lib files (needed for compilation) and .pdb files (needed for debugging) to $(OMBUILDDIR)/lib/omc/msvc/'
	cp -u 3rdParty/gc/build_msvc/gc-lib.* $(OMBUILDDIR)/lib/omc/msvc/
	rm -rf 3rdParty/gc/build_msvc/

omc-bootstrapped:
	$(MAKE) -f $(defaultMakefileTarget) CFLAGS="$(CFLAGS)" bootstrap-dependencies sim-dependencies OMBUILDDIR=$(OMBUILDDIR)
	$(MAKE) -f $(defaultMakefileTarget) -C Compiler/boot CFLAGS="$(CFLAGS)" OMBUILDDIR=$(OMBUILDDIR)

modelica3d:
	cd 3rdParty/modelica3d && mkdir -p build
	cd 3rdParty/modelica3d/build && $(CMAKE) -DCMAKE_COLOR_MAKEFILE:Bool=OFF -DOSG_BACKEND=1 -DDBUS_INCLUDE_DIR=$(DBUS_INCLUDE_DIR) -DDBUS_INCLUDE_LIB_DIR=$(DBUS_INCLUDE_LIB_DIR) -DDBUS_LIBRARY=$(DBUS_PATH) -DBOOST_ROOT=$(BOOST_PATH) -DCMAKE_PREFIX_PATH=$(OSG_PATH) -DCMAKE_PROGRAM_PATH=$(PKG_CONFIG_PATH) -DUSE_OMC=0 .. -G $(CMAKE_TARGET)
	$(MAKE) -C 3rdParty/modelica3d/build
	cp -p 3rdParty/modelica3d/build/lib/modcount/libmodcount.a 3rdParty/modelica3d/build/lib/modbus/libmodbus.a $(OMBUILDDIR)/lib/omc/
	mkdir -p $(OMBUILDDIR)/lib/omlibrary-modelica3d/blender2.59 $(OMBUILDDIR)/lib/omlibrary-modelica3d/osg-gtk/dbus-python/etc
	# copy the dbus static lib required during the simulation
	cp -rp $(OMDEV)/lib/dbus-1.6.0-win32/bin/libdbus-1.a $(OMBUILDDIR)/lib/omc/
	cp -p 3rdParty/modelica3d/examples/multibody/src/modelica/*.mo $(OMBUILDDIR)/lib/omlibrary-modelica3d/
	cp -p 3rdParty/modelica3d/backends/blender2.59/dbus-server.py $(OMBUILDDIR)/lib/omlibrary-modelica3d/blender2.59/
	cp -p 3rdParty/modelica3d/backends/osg-gtk/python/dbus-server.py $(OMBUILDDIR)/lib/omlibrary-modelica3d/osg-gtk/
	# copy the dbus-python bindings binaries required by osg-gtk python script
	cp -rp $(OMDEV)/lib/dbus-python-1.1.1/lib/site-packages/* $(OMBUILDDIR)/lib/omlibrary-modelica3d/osg-gtk/dbus-python/
	cp -rp $(OMDEV)/lib/dbus-python-1.1.1/bin/* $(OMBUILDDIR)/lib/omlibrary-modelica3d/osg-gtk/dbus-python/
	cp -rp $(OMDEV)/lib/dbus-python-1.1.1/etc/* $(OMBUILDDIR)/lib/omlibrary-modelica3d/osg-gtk/dbus-python/etc
	# copy the required gtk binaries
	cp -p -u $(OMDEV)/lib/gtk+-2.24.10/bin/*.dll $(OMBUILDDIR)/lib/omlibrary-modelica3d/osg-gtk/
	# copy the required modelica3D binaries
	cp -p 3rdParty/modelica3d/build/backends/osg-gtk/libm3d-osg-gtk.* 3rdParty/modelica3d/build/lib/proc3d/libproc3d.* $(OMBUILDDIR)/lib/omlibrary-modelica3d/osg-gtk/
	# copy the required osg binaries
	mkdir -p  $(OMBUILDDIR)/lib/omlibrary-modelica3d/osg-gtk/osgPlugins-2.8.3
	cp -p -u $(OMDEV)/lib/openscenegraph-2.8.3-mingw/bin/*.dll $(OMBUILDDIR)/lib/omlibrary-modelica3d/osg-gtk/
	cp -p -u $(OMDEV)/lib/openscenegraph-2.8.3-mingw/bin/osgPlugins-2.8.3/*.dll $(OMBUILDDIR)/lib/omlibrary-modelica3d/osg-gtk/osgPlugins-2.8.3/

# Empty; only Unix version uses QT makefiles, etc...
qtclean:

qwt:
	$(MAKE) -C 3rdParty/qwt -f Makefile.omdev.mingw
	test -f $(builddir_inc)/qwt/qwt_global.h || ($(MAKE) -C 3rdParty/qwt -f Makefile.omdev.mingw install && cp -a 3rdParty/qwt/build/include/*.h $(builddir_inc)/qwt)

omplot: qwt
	$(MAKE) -C OMPlot/OMPlotGUI -f Makefile.omdev.mingw

omedit: omplot qjson
	$(MAKE) -C OMEdit/OMEditGUI -f Makefile.omdev.mingw

omnotebook: omplot
	$(MAKE) -C OMNotebook/OMNotebookGUI -f Makefile.omdev.mingw

omshell:
	$(MAKE) -C OMShell/OMShellGUI -f Makefile.omdev.mingw

omvisualize:
	$(MAKE) -C OMVisualize/OMVisualizeGUI -f Makefile.omdev.mingw

omoptimbasis: omplot
	$(MAKE) -C OMOptimBasis/build -f Makefile.omdev.mingw

omoptim: omoptimbasis
	$(MAKE) -C OMOptim/build -f Makefile.omdev.mingw

qtclients: omplot omedit omshell omvisualize omoptim omnotebook

clean-qtclients:
	$(MAKE) -C 3rdParty/qwt -f Makefile.omdev.mingw clean
	rm -f $(OMBUILDDIR)/bin/OMPlot.exe $(OMBUILDDIR)/bin/OMVisualize.exe $(OMBUILDDIR)/bin/OMEdit.exe $(OMBUILDDIR)/bin/OMNotebook.exe $(OMBUILDDIR)/bin/OMShell.exe $(OMBUILDDIR)/bin/OMOptim.exe
	rm -f $(OMBUILDDIR)/lib/libOMPlot.a $(OMBUILDDIR)/lib/libOMVisualize.a $(OMBUILDDIR)/lib/libOMOptimBasis.a $(OMBUILDDIR)/lib/libOMOptim.a
	rm -rf $(OMBUILDDIR)/share/omedit* $(OMBUILDDIR)/share/omnotebook* $(OMBUILDDIR)/share/omshell*
	$(MAKE) -C OMPlot/OMPlotGUI -f Makefile.omdev.mingw clean
	$(MAKE) -C OMVisualize/OMVisualizeGUI -f Makefile.omdev.mingw clean
	$(MAKE) -C OMEdit/OMEditGUI -f Makefile.omdev.mingw clean
	$(MAKE) -C OMNotebook/OMNotebookGUI -f Makefile.omdev.mingw clean
	$(MAKE) -C OMShell/OMShellGUI -f Makefile.omdev.mingw clean
	$(MAKE) -C OMOptimBasis/build -f Makefile.omdev.mingw clean
	$(MAKE) -C OMOptim/build -f Makefile.omdev.mingw clean

lis:

lis-clean:

install-python: $(IDLPYTHONTARGET)

.PHONY: script-files-python

script-files-python: mkbuilddirs-python
	# copy library files neeeded by OMPython
	(cp -puf $(OMDEV)/lib/omniORB-4.1.6-msvc-10/lib/x86_win32/_omnipy.pyd $(builddir_lib)/python)
	(cp -puf $(OMDEV)/lib/omniORB-4.1.6-msvc-10/lib/python/omniORB/__init__.py $(builddir_lib)/python/omniORB/)
	(cp -puf $(OMDEV)/lib/omniORB-4.1.6-msvc-10/lib/python/omniORB/boxes_idl.py $(builddir_lib)/python/omniORB/)
	(cp -puf $(OMDEV)/lib/omniORB-4.1.6-msvc-10/lib/python/omniORB/CORBA.py $(builddir_lib)/python/omniORB/)
	(cp -puf $(OMDEV)/lib/omniORB-4.1.6-msvc-10/lib/python/omniORB/corbaidl_idl.py $(builddir_lib)/python/omniORB/)
	(cp -puf $(OMDEV)/lib/omniORB-4.1.6-msvc-10/lib/python/omniORB/minorCodes.py $(builddir_lib)/python/omniORB/)
	(cp -puf $(OMDEV)/lib/omniORB-4.1.6-msvc-10/lib/python/omniORB/PortableServer.py $(builddir_lib)/python/omniORB/)
	(cp -puf $(OMDEV)/lib/omniORB-4.1.6-msvc-10/lib/python/omniORB/tcInternal.py $(builddir_lib)/python/omniORB/)
	# copy OMPython files
	cp -rfp OMPython/setup.py $(builddir_share)/omc/scripts/PythonInterface
	cp -rfp OMPython/OMPython/* $(builddir_share)/omc/scripts/PythonInterface/OMPython

$(IDLPYTHONTARGET) : $(IDLFILE) script-files-python
	$(IDLPYTHON) -C$(builddir_share)/omc/scripts/PythonInterface $(IDLFILE)

mkbuilddirs-python:
	# create directories
	mkdir -p $(builddir_lib)/python/omniORB
	mkdir -p $(builddir_share)/omc/scripts/PythonInterface/OMPython/OMParser

clean-python:
	rm -rf OMPython/build/ OMPython/OMPythonIDL/ OMPython/OMPython/_GlobalID* OMPython/OMPython/omc_communication_idl.py

.PRECIOUS: Makefile.omdev.mingw<|MERGE_RESOLUTION|>--- conflicted
+++ resolved
@@ -3,10 +3,10 @@
 
 autoconfGeneratedFiles =
 
-<<<<<<< HEAD
+ifeq ($(OMBUILDDIR),)
 OMBUILDDIR=$(CURDIR)/build
-=======
->>>>>>> 8960bd8d
+endif
+
 prefix = ./build
 exec_prefix = ${prefix}
 bindir = ${exec_prefix}/bin
@@ -60,11 +60,7 @@
 # For Windows build static CMinpack lib!
 CMINPACKLIB_SHARED = OFF
 
-<<<<<<< HEAD
-CONFIG_REVISION = $(shell git rev-parse HEAD)
-=======
 CONFIG_REVISION = $(shell git rev-parse --short HEAD)
->>>>>>> 8960bd8d
 
 revision:
 	@echo Current revision: $(CONFIG_REVISION)
@@ -98,6 +94,8 @@
 	@echo Using OMDev: $(OMDEV)
 	@echo Using Files: $(OMC_BUILD_FROM)
 	@echo Using Path : '$(PATH)'
+	@echo Current directory : `pwd`
+	@echo BUILD DIRECTORY : $(OMBUILDDIR)
 	which gcc
 
 # on windows run also msvc test
